--- conflicted
+++ resolved
@@ -2,67 +2,43 @@
         Version 1 (0x0)
     Signature Algorithm: sha256WithRSAEncryption
         Issuer: /C=US/ST=California/L=Santa Clara/O=pkg5/CN=ta5/emailAddress=ta5
-<<<<<<< HEAD
-        Last Update: Dec  6 03:06:43 2014 GMT
-        Next Update: Sep  1 03:06:43 2017 GMT
+        Last Update: Nov 28 22:50:58 2016 GMT
+        Next Update: Aug 25 22:50:58 2019 GMT
 Revoked Certificates:
     Serial Number: 07
-        Revocation Date: Dec  6 03:06:42 2014 GMT
+        Revocation Date: Nov 28 22:50:55 2016 GMT
     Serial Number: 23
-        Revocation Date: Dec  6 03:06:43 2014 GMT
+        Revocation Date: Nov 28 22:50:57 2016 GMT
     Serial Number: 27
-        Revocation Date: Dec  6 03:06:43 2014 GMT
+        Revocation Date: Nov 28 22:50:58 2016 GMT
     Serial Number: 28
-        Revocation Date: Dec  6 03:06:43 2014 GMT
+        Revocation Date: Nov 28 22:50:58 2016 GMT
     Signature Algorithm: sha256WithRSAEncryption
-         92:aa:0c:86:71:d6:41:3a:1d:e8:06:9e:63:54:94:78:2d:f4:
-         45:24:4a:86:2d:88:90:1c:54:db:48:b8:76:e0:09:f0:31:5b:
-         b6:8c:be:c7:90:21:71:14:4e:2e:e1:0f:86:cc:0e:e3:71:79:
-         30:62:86:b1:9d:57:a3:21:c0:28:64:4c:eb:d6:a2:60:39:05:
-         55:5b:5c:b6:8f:1a:8f:cd:c2:df:98:73:ae:3a:c4:e0:3e:e2:
-         e3:e6:a4:97:56:ae:7e:6f:65:22:e5:82:c3:e3:ac:54:4d:d5:
-         50:b5:50:ef:ba:28:3e:33:cf:ef:47:43:df:21:3b:f1:79:74:
-         97:d1
+         b0:4c:cd:ab:55:58:b5:4b:26:74:e9:35:32:2c:84:99:30:e4:
+         c2:34:8c:5e:26:4d:4e:c4:0b:7d:87:12:41:d1:db:a4:d6:12:
+         b7:4e:7f:9f:70:fe:a6:bd:9c:c9:b4:55:31:c4:1c:f6:c7:f2:
+         aa:37:99:42:f0:84:e7:02:3f:33:44:6c:54:bc:98:1d:7e:08:
+         9c:c1:66:59:9e:51:31:b7:34:4c:ab:3b:98:c2:78:22:67:91:
+         62:7f:3c:c5:b4:4f:a6:c0:e1:b8:af:a2:1b:ca:1d:e8:24:f4:
+         31:d5:60:4b:ce:3f:68:4d:98:4c:4f:34:d0:3d:d9:de:74:c2:
+         d7:0d:c3:81:cc:dc:d0:d1:ca:e6:f9:0b:e0:92:fc:3f:4c:25:
+         ac:ef:b0:14:af:5c:89:80:99:57:98:90:5b:af:f8:34:7d:f9:
+         2b:b5:02:6c:5c:d7:c7:49:42:2d:37:cf:40:9f:58:11:6f:ef:
+         a3:4c:7a:65:d2:bd:a6:c5:70:8f:bb:8e:28:8a:65:51:45:ed:
+         b2:8a:32:ae:4a:4b:fa:92:09:31:4c:87:6d:78:da:e6:cf:9c:
+         a5:a5:36:72:94:59:40:39:4d:39:c6:c0:8d:1d:15:8f:ed:1d:
+         90:97:61:45:e2:0e:5e:85:32:e2:04:1d:59:ea:30:ee:58:34:
+         bb:5f:0d:48
 -----BEGIN X509 CRL-----
-MIIBgDCB6jANBgkqhkiG9w0BAQsFADBpMQswCQYDVQQGEwJVUzETMBEGA1UECAwK
+MIICATCB6jANBgkqhkiG9w0BAQsFADBpMQswCQYDVQQGEwJVUzETMBEGA1UECAwK
 Q2FsaWZvcm5pYTEUMBIGA1UEBwwLU2FudGEgQ2xhcmExDTALBgNVBAoMBHBrZzUx
-DDAKBgNVBAMMA3RhNTESMBAGCSqGSIb3DQEJARYDdGE1Fw0xNDEyMDYwMzA2NDNa
-Fw0xNzA5MDEwMzA2NDNaMFAwEgIBBxcNMTQxMjA2MDMwNjQyWjASAgEjFw0xNDEy
-MDYwMzA2NDNaMBICAScXDTE0MTIwNjAzMDY0M1owEgIBKBcNMTQxMjA2MDMwNjQz
-WjANBgkqhkiG9w0BAQsFAAOBgQCSqgyGcdZBOh3oBp5jVJR4LfRFJEqGLYiQHFTb
-SLh24AnwMVu2jL7HkCFxFE4u4Q+GzA7jcXkwYoaxnVejIcAoZEzr1qJgOQVVW1y2
-jxqPzcLfmHOuOsTgPuLj5qSXVq5+b2Ui5YLD46xUTdVQtVDvuig+M8/vR0PfITvx
-eXSX0Q==
-=======
-        Last Update: Dec 13 00:13:38 2013 GMT
-        Next Update: Sep  8 00:13:38 2016 GMT
-Revoked Certificates:
-    Serial Number: 07
-        Revocation Date: Dec 13 00:13:34 2013 GMT
-    Serial Number: 23
-        Revocation Date: Dec 13 00:13:37 2013 GMT
-    Serial Number: 27
-        Revocation Date: Dec 13 00:13:38 2013 GMT
-    Serial Number: 28
-        Revocation Date: Dec 13 00:13:38 2013 GMT
-    Signature Algorithm: sha256WithRSAEncryption
-         4d:b9:05:ae:86:33:2a:45:ac:b2:d2:a6:82:a4:05:4d:95:20:
-         a6:3d:ed:57:b2:07:21:d4:8f:01:75:ad:4b:3d:62:9a:eb:85:
-         57:64:7e:e1:7b:04:54:25:b1:15:19:74:19:81:a5:82:f9:d7:
-         cb:d5:f3:5f:cb:54:21:b8:47:58:22:da:b8:3e:dc:31:53:4b:
-         c9:85:c4:d2:c0:ba:4d:57:60:ce:95:75:95:29:2d:3a:be:3e:
-         a2:c6:bc:41:1f:60:3a:03:ed:b7:c2:9d:9c:50:32:83:d3:9b:
-         8d:06:4a:72:1e:5e:13:a8:9d:5d:65:16:ec:87:3d:e0:b4:dc:
-         c4:16
------BEGIN X509 CRL-----
-MIIBgDCB6jANBgkqhkiG9w0BAQsFADBpMQswCQYDVQQGEwJVUzETMBEGA1UECAwK
-Q2FsaWZvcm5pYTEUMBIGA1UEBwwLU2FudGEgQ2xhcmExDTALBgNVBAoMBHBrZzUx
-DDAKBgNVBAMMA3RhNTESMBAGCSqGSIb3DQEJARYDdGE1Fw0xMzEyMTMwMDEzMzha
-Fw0xNjA5MDgwMDEzMzhaMFAwEgIBBxcNMTMxMjEzMDAxMzM0WjASAgEjFw0xMzEy
-MTMwMDEzMzdaMBICAScXDTEzMTIxMzAwMTMzOFowEgIBKBcNMTMxMjEzMDAxMzM4
-WjANBgkqhkiG9w0BAQsFAAOBgQBNuQWuhjMqRayy0qaCpAVNlSCmPe1Xsgch1I8B
-da1LPWKa64VXZH7hewRUJbEVGXQZgaWC+dfL1fNfy1QhuEdYItq4PtwxU0vJhcTS
-wLpNV2DOlXWVKS06vj6ixrxBH2A6A+23wp2cUDKD05uNBkpyHl4TqJ1dZRbshz3g
-tNzEFg==
->>>>>>> 047659a6
+DDAKBgNVBAMMA3RhNTESMBAGCSqGSIb3DQEJARYDdGE1Fw0xNjExMjgyMjUwNTha
+Fw0xOTA4MjUyMjUwNThaMFAwEgIBBxcNMTYxMTI4MjI1MDU1WjASAgEjFw0xNjEx
+MjgyMjUwNTdaMBICAScXDTE2MTEyODIyNTA1OFowEgIBKBcNMTYxMTI4MjI1MDU4
+WjANBgkqhkiG9w0BAQsFAAOCAQEAsEzNq1VYtUsmdOk1MiyEmTDkwjSMXiZNTsQL
+fYcSQdHbpNYSt05/n3D+pr2cybRVMcQc9sfyqjeZQvCE5wI/M0RsVLyYHX4InMFm
+WZ5RMbc0TKs7mMJ4ImeRYn88xbRPpsDhuK+iG8od6CT0MdVgS84/aE2YTE800D3Z
+3nTC1w3Dgczc0NHK5vkL4JL8P0wlrO+wFK9ciYCZV5iQW6/4NH35K7UCbFzXx0lC
+LTfPQJ9YEW/vo0x6ZdK9psVwj7uOKIplUUXtsooyrkpL+pIJMUyHbXja5s+cpaU2
+cpRZQDlNOcbAjR0Vj+0dkJdhReIOXoUy4gQdWeow7lg0u18NSA==
 -----END X509 CRL-----