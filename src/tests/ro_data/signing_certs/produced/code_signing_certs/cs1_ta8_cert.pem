--- conflicted
+++ resolved
@@ -5,39 +5,22 @@
     Signature Algorithm: sha256WithRSAEncryption
         Issuer: C=US, ST=California, L=Santa Clara, O=pkg5, OU=ta8, CN=localhost/emailAddress=ta8
         Validity
-<<<<<<< HEAD
-            Not Before: Dec  6 03:06:44 2014 GMT
-            Not After : Sep  1 03:06:44 2017 GMT
-=======
-            Not Before: Dec 13 00:13:38 2013 GMT
-            Not After : Sep  8 00:13:38 2016 GMT
->>>>>>> 047659a6
+            Not Before: Nov 28 22:50:58 2016 GMT
+            Not After : Aug 25 22:50:58 2019 GMT
         Subject: C=US, ST=California, L=Santa Clara, O=pkg5, OU=cs1_ta8, CN=localhost/emailAddress=cs1_ta8
         Subject Public Key Info:
             Public Key Algorithm: rsaEncryption
                 Public-Key: (1024 bit)
                 Modulus:
-<<<<<<< HEAD
-                    00:ca:13:8a:08:b6:0e:d1:4c:d3:5a:05:0d:c7:e6:
-                    54:e1:5d:9c:a3:38:e7:89:e1:a6:a7:4f:27:e4:ac:
-                    88:2b:ab:44:af:03:4f:66:b2:81:d3:29:06:0c:ea:
-                    f0:3b:84:a9:af:0a:1a:71:cd:e2:a6:52:3a:a2:c4:
-                    8f:f5:45:3d:20:71:78:2e:2e:05:64:c8:d1:c9:6a:
-                    87:e5:9a:d7:a3:29:fe:c3:ea:a0:31:a5:44:3f:42:
-                    96:0f:3d:c7:3d:7c:9a:3b:d4:30:a3:89:6f:6c:42:
-                    0d:ec:36:14:d0:ac:43:31:78:1f:48:59:3b:98:c1:
-                    00:49:d7:39:90:4c:65:77:3b
-=======
-                    00:eb:76:dd:67:17:86:2d:82:c1:49:8d:1e:fd:34:
-                    12:74:70:5b:bd:91:50:64:4f:53:48:65:85:cf:0d:
-                    a6:8b:54:ca:a4:4f:58:fc:5e:b8:e9:ce:61:7c:8e:
-                    04:0c:06:e8:4a:66:9f:77:d3:5c:ed:2e:b0:d7:c6:
-                    61:14:d4:33:8c:5e:71:1a:1a:0a:c9:e5:90:23:7d:
-                    9c:c5:f8:42:e1:13:40:6b:e2:20:ab:04:c1:80:b4:
-                    1b:03:de:6d:b5:99:03:34:28:b2:db:ca:32:00:ac:
-                    b8:36:4d:da:3c:33:8b:89:aa:4b:78:c5:9b:64:aa:
-                    74:7d:65:ff:86:11:ad:cd:15
->>>>>>> 047659a6
+                    00:a5:02:82:f8:51:bb:b8:67:19:c7:c5:51:09:bd:
+                    ef:f5:08:23:b9:33:fe:12:32:6d:5d:80:e7:ed:f1:
+                    72:64:d4:7c:63:fe:d0:b4:91:0b:6a:e3:24:38:9d:
+                    49:b6:ec:9e:f7:aa:e4:84:f3:2f:d6:dd:2c:78:eb:
+                    63:18:d0:7e:9f:c1:26:43:41:34:75:31:1f:d4:ba:
+                    2c:59:c0:85:38:62:97:94:0b:aa:e7:43:c7:61:99:
+                    78:ad:38:d6:ae:e7:4b:36:5c:56:1c:fb:2e:e3:46:
+                    e0:1f:8e:13:23:0f:29:4f:ea:d3:8f:95:0e:c4:c9:
+                    3f:a7:4d:28:ce:92:2c:e9:0d
                 Exponent: 65537 (0x10001)
         X509v3 extensions:
             X509v3 Basic Constraints: critical
@@ -45,52 +28,37 @@
             X509v3 Key Usage: critical
                 Digital Signature
     Signature Algorithm: sha256WithRSAEncryption
-<<<<<<< HEAD
-         4d:97:e5:12:f8:e2:0c:02:01:5b:87:31:cf:29:60:60:ac:61:
-         7b:1c:2e:14:21:5d:2c:be:0a:76:b4:b0:c2:b8:ed:a7:ef:a9:
-         df:79:a5:6e:0f:ee:08:cf:ad:f7:4e:16:04:0e:5c:f1:c1:ed:
-         5d:03:dd:78:d2:b3:8c:c3:04:b1:c7:32:32:ad:dc:1e:42:96:
-         77:9c:2d:17:20:7e:17:40:e1:1f:31:ee:04:55:27:57:6e:b8:
-         3d:e3:4b:15:ce:9b:e9:c5:45:31:b5:3b:1b:a9:a2:69:c0:da:
-         80:30:ce:d5:a0:4e:63:4b:ef:45:e9:bd:69:54:be:39:e1:a4:
-         86:56
-=======
-         37:1a:ca:2a:23:42:8d:36:41:51:8d:64:97:c6:51:e2:aa:c9:
-         b8:68:c0:20:40:23:1f:1a:db:9b:4b:65:39:f1:60:48:6f:e1:
-         c5:30:57:f3:02:35:f2:07:37:ea:a4:42:45:1c:6a:57:71:8b:
-         71:1a:ee:16:1e:03:e7:8a:c4:92:90:2f:82:ee:b2:cd:bd:39:
-         df:3d:e7:d0:1b:bd:82:58:e1:a6:29:bd:4d:b3:40:a4:35:c1:
-         e0:13:6f:ab:0c:1e:f2:7c:b2:8d:03:5c:fa:1a:e7:f0:76:1a:
-         84:a0:ec:c5:eb:c4:ac:7e:cf:35:11:36:5e:04:06:5c:4c:e2:
-         76:22
->>>>>>> 047659a6
+         78:e6:cc:cc:62:60:f6:ae:a3:f6:c0:1b:c5:41:7a:9d:c6:d0:
+         d5:26:da:2c:c2:fc:eb:a4:6d:51:11:de:7c:dd:4b:22:62:04:
+         36:47:80:17:ac:67:e8:f3:88:2c:28:cd:31:fa:4e:b4:7d:16:
+         4c:9e:4a:8d:25:7b:be:4b:d5:2d:de:70:e7:d2:35:65:83:51:
+         40:1b:0f:25:1a:f9:80:77:47:86:bc:b0:b6:a8:a8:e3:d9:a2:
+         54:cd:db:2b:c2:0a:35:e8:49:f4:48:fc:26:d0:5d:94:e3:1d:
+         11:7d:ee:16:a3:79:a6:d1:09:dc:3d:f9:cf:5e:c2:b5:91:c7:
+         44:a8:a4:63:be:c6:17:8c:74:dd:00:d2:07:86:b1:bd:10:2e:
+         00:c4:ff:8f:c5:95:0f:53:67:d7:29:33:90:1f:5b:a6:86:e6:
+         07:15:e8:71:87:a2:74:22:be:ec:43:b6:9a:b1:fc:6f:c3:00:
+         44:f0:29:66:55:01:35:7a:fb:03:4c:21:a2:0b:c7:dd:af:f7:
+         50:ad:e4:68:d6:b9:ba:7f:ae:ba:7c:91:a8:58:38:26:5e:9d:
+         64:f9:b0:6f:1d:78:e4:3f:8c:72:7a:03:32:4d:5a:ec:8c:25:
+         8c:cc:6a:a4:84:7f:fa:49:9e:c4:eb:3c:27:e0:cc:db:87:eb:
+         44:43:4b:25
 -----BEGIN CERTIFICATE-----
-MIICmTCCAgKgAwIBAgIBLDANBgkqhkiG9w0BAQsFADB9MQswCQYDVQQGEwJVUzET
+MIIDGjCCAgKgAwIBAgIBLDANBgkqhkiG9w0BAQsFADB9MQswCQYDVQQGEwJVUzET
 MBEGA1UECAwKQ2FsaWZvcm5pYTEUMBIGA1UEBwwLU2FudGEgQ2xhcmExDTALBgNV
 BAoMBHBrZzUxDDAKBgNVBAsMA3RhODESMBAGA1UEAwwJbG9jYWxob3N0MRIwEAYJ
-<<<<<<< HEAD
-KoZIhvcNAQkBFgN0YTgwHhcNMTQxMjA2MDMwNjQ0WhcNMTcwOTAxMDMwNjQ0WjCB
+KoZIhvcNAQkBFgN0YTgwHhcNMTYxMTI4MjI1MDU4WhcNMTkwODI1MjI1MDU4WjCB
 hTELMAkGA1UEBhMCVVMxEzARBgNVBAgMCkNhbGlmb3JuaWExFDASBgNVBAcMC1Nh
 bnRhIENsYXJhMQ0wCwYDVQQKDARwa2c1MRAwDgYDVQQLDAdjczFfdGE4MRIwEAYD
 VQQDDAlsb2NhbGhvc3QxFjAUBgkqhkiG9w0BCQEWB2NzMV90YTgwgZ8wDQYJKoZI
-hvcNAQEBBQADgY0AMIGJAoGBAMoTigi2DtFM01oFDcfmVOFdnKM454nhpqdPJ+Ss
-iCurRK8DT2aygdMpBgzq8DuEqa8KGnHN4qZSOqLEj/VFPSBxeC4uBWTI0clqh+Wa
-16Mp/sPqoDGlRD9Clg89xz18mjvUMKOJb2xCDew2FNCsQzF4H0hZO5jBAEnXOZBM
-ZXc7AgMBAAGjIDAeMAwGA1UdEwEB/wQCMAAwDgYDVR0PAQH/BAQDAgeAMA0GCSqG
-SIb3DQEBCwUAA4GBAE2X5RL44gwCAVuHMc8pYGCsYXscLhQhXSy+Cna0sMK47afv
-qd95pW4P7gjPrfdOFgQOXPHB7V0D3XjSs4zDBLHHMjKt3B5ClnecLRcgfhdA4R8x
-7gRVJ1duuD3jSxXOm+nFRTG1OxupomnA2oAwztWgTmNL70XpvWlUvjnhpIZW
-=======
-KoZIhvcNAQkBFgN0YTgwHhcNMTMxMjEzMDAxMzM4WhcNMTYwOTA4MDAxMzM4WjCB
-hTELMAkGA1UEBhMCVVMxEzARBgNVBAgMCkNhbGlmb3JuaWExFDASBgNVBAcMC1Nh
-bnRhIENsYXJhMQ0wCwYDVQQKDARwa2c1MRAwDgYDVQQLDAdjczFfdGE4MRIwEAYD
-VQQDDAlsb2NhbGhvc3QxFjAUBgkqhkiG9w0BCQEWB2NzMV90YTgwgZ8wDQYJKoZI
-hvcNAQEBBQADgY0AMIGJAoGBAOt23WcXhi2CwUmNHv00EnRwW72RUGRPU0hlhc8N
-potUyqRPWPxeuOnOYXyOBAwG6Epmn3fTXO0usNfGYRTUM4xecRoaCsnlkCN9nMX4
-QuETQGviIKsEwYC0GwPebbWZAzQostvKMgCsuDZN2jwzi4mqS3jFm2SqdH1l/4YR
-rc0VAgMBAAGjIDAeMAwGA1UdEwEB/wQCMAAwDgYDVR0PAQH/BAQDAgeAMA0GCSqG
-SIb3DQEBCwUAA4GBADcayiojQo02QVGNZJfGUeKqybhowCBAIx8a25tLZTnxYEhv
-4cUwV/MCNfIHN+qkQkUcaldxi3Ea7hYeA+eKxJKQL4Luss29Od8959AbvYJY4aYp
-vU2zQKQ1weATb6sMHvJ8so0DXPoa5/B2GoSg7MXrxKx+zzURNl4EBlxM4nYi
->>>>>>> 047659a6
+hvcNAQEBBQADgY0AMIGJAoGBAKUCgvhRu7hnGcfFUQm97/UII7kz/hIybV2A5+3x
+cmTUfGP+0LSRC2rjJDidSbbsnveq5ITzL9bdLHjrYxjQfp/BJkNBNHUxH9S6LFnA
+hThil5QLqudDx2GZeK041q7nSzZcVhz7LuNG4B+OEyMPKU/q04+VDsTJP6dNKM6S
+LOkNAgMBAAGjIDAeMAwGA1UdEwEB/wQCMAAwDgYDVR0PAQH/BAQDAgeAMA0GCSqG
+SIb3DQEBCwUAA4IBAQB45szMYmD2rqP2wBvFQXqdxtDVJtoswvzrpG1REd583Usi
+YgQ2R4AXrGfo84gsKM0x+k60fRZMnkqNJXu+S9Ut3nDn0jVlg1FAGw8lGvmAd0eG
+vLC2qKjj2aJUzdsrwgo16En0SPwm0F2U4x0Rfe4Wo3mm0QncPfnPXsK1kcdEqKRj
+vsYXjHTdANIHhrG9EC4AxP+PxZUPU2fXKTOQH1umhuYHFehxh6J0Ir7sQ7aasfxv
+wwBE8ClmVQE1evsDTCGiC8fdr/dQreRo1rm6f666fJGoWDgmXp1k+bBvHXjkP4xy
+egMyTVrsjCWMzGqkhH/6SZ7E6zwn4Mzbh+tEQ0sl
 -----END CERTIFICATE-----