--- conflicted
+++ resolved
@@ -5,39 +5,22 @@
     Signature Algorithm: sha256WithRSAEncryption
         Issuer: C=US, ST=California, L=Santa Clara, O=pkg5, CN=ch5.3_ta1/emailAddress=ch5.3_ta1
         Validity
-<<<<<<< HEAD
-            Not Before: Dec  6 03:06:42 2014 GMT
-            Not After : Sep  1 03:06:42 2017 GMT
-=======
-            Not Before: Dec 13 00:13:35 2013 GMT
-            Not After : Sep  8 00:13:35 2016 GMT
->>>>>>> 047659a6
+            Not Before: Nov 28 22:50:56 2016 GMT
+            Not After : Aug 25 22:50:56 2019 GMT
         Subject: C=US, ST=California, L=Santa Clara, O=pkg5, CN=cs1_ch5.3_ta1/emailAddress=cs1_ch5.3_ta1
         Subject Public Key Info:
             Public Key Algorithm: rsaEncryption
                 Public-Key: (1024 bit)
                 Modulus:
-<<<<<<< HEAD
-                    00:c7:13:5c:05:8f:1a:86:3b:b4:29:3c:a7:25:7f:
-                    82:dc:49:fe:66:1e:49:c5:af:f2:07:20:ca:73:e7:
-                    9b:6d:1c:9e:7f:06:6c:ca:bf:e2:da:4d:9d:f3:a4:
-                    76:f7:9e:cd:76:a7:9e:5a:39:ab:f6:55:53:68:6f:
-                    41:01:18:cf:aa:b1:d7:d4:db:1e:05:8e:54:61:c2:
-                    5b:cd:2b:5d:df:7b:a0:8c:46:57:3b:1e:a9:65:9a:
-                    cf:17:e4:c8:e7:db:d5:7e:b5:c5:88:2e:5f:b8:b3:
-                    b2:ec:5c:95:c5:41:dc:15:22:f4:80:9e:4c:b3:13:
-                    83:b1:9e:b0:f0:0d:67:23:eb
-=======
-                    00:c5:03:2b:f6:07:4e:f1:a3:9b:96:87:6d:ea:e2:
-                    bb:0b:fb:95:70:f6:34:a7:bb:e7:9f:df:ff:8a:fd:
-                    28:56:0b:fb:de:5d:79:d1:ba:0f:41:73:7f:5b:b9:
-                    17:6b:24:db:6f:20:a3:62:5e:3a:bb:71:29:18:33:
-                    52:24:ff:a9:9b:70:49:7f:78:94:f7:bd:a3:bf:2f:
-                    f4:de:e2:6f:61:13:ce:4f:f3:6a:85:84:35:ae:1d:
-                    a7:fb:00:2d:35:33:cc:18:ff:85:d9:37:0a:15:2b:
-                    15:71:de:ae:8c:99:ef:5b:dc:7b:4b:c1:b3:08:d9:
-                    57:29:29:e0:8d:46:e0:79:83
->>>>>>> 047659a6
+                    00:d1:d2:0f:58:a0:53:72:54:76:d6:33:cd:cb:03:
+                    d7:d5:64:39:e4:47:bd:e5:1f:14:3f:17:e2:74:df:
+                    b1:74:63:bb:ff:d7:39:bb:a2:ca:9d:3b:13:0e:1c:
+                    0a:07:58:95:ac:8a:0f:c3:8d:77:15:c4:3f:69:1e:
+                    e8:77:1e:48:b7:0c:b8:c4:68:b1:07:3b:04:b2:9a:
+                    fc:f0:68:f6:80:81:9f:2c:76:62:15:ea:f1:33:bf:
+                    4a:37:fa:b0:e9:63:64:a3:a8:cb:ec:9e:bb:b8:a9:
+                    21:f1:df:c5:31:a3:72:05:5a:5c:6a:d6:d3:74:ab:
+                    20:5f:1c:2d:ef:d1:2e:63:b1
                 Exponent: 65537 (0x10001)
         X509v3 extensions:
             X509v3 Basic Constraints: critical
@@ -45,52 +28,37 @@
             X509v3 Key Usage: critical
                 Digital Signature
     Signature Algorithm: sha256WithRSAEncryption
-<<<<<<< HEAD
-         63:6f:2e:12:11:c8:c8:2b:d5:6b:14:99:15:da:96:cf:bc:bc:
-         27:74:a8:09:af:97:dc:6e:3d:ae:71:c2:8c:72:88:48:c5:b2:
-         d5:7a:0e:5c:4c:65:53:6e:11:7b:eb:44:2f:0e:3c:b5:3c:68:
-         a3:a5:87:a4:26:d7:0f:43:fd:b7:15:c0:e7:62:0f:87:35:60:
-         f5:c0:3a:46:a7:ee:58:92:28:97:c9:2e:cf:51:0f:64:c6:0b:
-         46:00:4e:d7:ed:e3:80:8b:d2:bf:54:56:63:9a:1f:e2:74:34:
-         cf:4a:83:56:87:70:0a:8d:70:61:00:ce:2d:25:3c:34:6d:60:
-         94:f5
-=======
-         0d:01:09:aa:c9:69:4c:33:74:70:07:ab:60:b6:0f:75:36:9e:
-         62:c2:96:82:f4:94:e4:9e:4b:6a:b4:fc:4e:45:21:e5:a7:20:
-         18:2a:a4:82:43:92:3a:d5:29:3a:f4:bb:e8:40:65:c8:08:53:
-         3b:46:42:4d:0b:f6:ba:8d:3f:08:ab:43:98:4b:41:40:8c:d6:
-         2d:58:dc:a8:53:e3:78:51:92:32:7e:00:9c:16:bb:c1:61:73:
-         68:2b:6d:4e:0f:f6:41:e4:08:43:b1:77:85:22:2b:06:1e:69:
-         48:38:28:9c:d5:60:65:7b:94:db:e7:d4:37:de:6a:0f:f3:cb:
-         53:45
->>>>>>> 047659a6
+         ad:f9:47:87:f0:05:61:4c:2c:ec:10:11:47:6d:c7:db:ce:b2:
+         44:56:75:2a:ee:88:a2:b0:25:96:9e:5c:84:8e:52:38:e2:4b:
+         2a:4d:1c:c8:78:c6:95:a1:e0:6a:7b:6a:c3:80:22:ff:ad:33:
+         c9:ce:67:fe:82:a5:93:bc:ca:e0:fb:47:4f:fa:1b:90:39:a6:
+         3c:57:0d:da:08:18:88:0a:7b:fd:9d:59:ab:0a:de:fb:9a:47:
+         31:8c:99:91:43:7b:d0:ff:ca:4c:a3:59:02:57:f4:ed:06:16:
+         cc:37:80:0e:03:4a:e4:9c:84:fb:f8:b6:1b:17:3e:fe:13:1d:
+         9f:f0:67:2e:0a:ec:b2:80:07:93:f2:f7:2b:f2:e7:bd:3c:6d:
+         78:31:94:52:1d:cf:5c:dc:a2:58:3f:50:75:6d:df:88:3a:41:
+         76:88:c3:d0:77:08:2b:c0:cf:da:73:b3:30:01:d9:5b:c0:bb:
+         9b:1d:8c:71:e1:41:2a:15:df:a0:55:20:03:ab:20:2c:f6:01:
+         67:af:11:5e:38:41:38:ae:e5:b5:80:71:c3:ee:51:de:79:8c:
+         e6:61:52:fb:b4:70:ea:a0:4f:90:51:a5:72:93:e3:0b:f4:00:
+         04:9a:60:f5:7a:92:9c:ad:90:4a:1c:29:ee:74:30:ee:8f:dc:
+         50:00:e1:6e
 -----BEGIN CERTIFICATE-----
-MIICiDCCAfGgAwIBAgIBDjANBgkqhkiG9w0BAQsFADB1MQswCQYDVQQGEwJVUzET
+MIIDCTCCAfGgAwIBAgIBDjANBgkqhkiG9w0BAQsFADB1MQswCQYDVQQGEwJVUzET
 MBEGA1UECAwKQ2FsaWZvcm5pYTEUMBIGA1UEBwwLU2FudGEgQ2xhcmExDTALBgNV
 BAoMBHBrZzUxEjAQBgNVBAMMCWNoNS4zX3RhMTEYMBYGCSqGSIb3DQEJARYJY2g1
-<<<<<<< HEAD
-LjNfdGExMB4XDTE0MTIwNjAzMDY0MloXDTE3MDkwMTAzMDY0MlowfTELMAkGA1UE
+LjNfdGExMB4XDTE2MTEyODIyNTA1NloXDTE5MDgyNTIyNTA1NlowfTELMAkGA1UE
 BhMCVVMxEzARBgNVBAgMCkNhbGlmb3JuaWExFDASBgNVBAcMC1NhbnRhIENsYXJh
 MQ0wCwYDVQQKDARwa2c1MRYwFAYDVQQDDA1jczFfY2g1LjNfdGExMRwwGgYJKoZI
 hvcNAQkBFg1jczFfY2g1LjNfdGExMIGfMA0GCSqGSIb3DQEBAQUAA4GNADCBiQKB
-gQDHE1wFjxqGO7QpPKclf4LcSf5mHknFr/IHIMpz55ttHJ5/BmzKv+LaTZ3zpHb3
-ns12p55aOav2VVNob0EBGM+qsdfU2x4FjlRhwlvNK13fe6CMRlc7Hqllms8X5Mjn
-29V+tcWILl+4s7LsXJXFQdwVIvSAnkyzE4OxnrDwDWcj6wIDAQABoyAwHjAMBgNV
-HRMBAf8EAjAAMA4GA1UdDwEB/wQEAwIHgDANBgkqhkiG9w0BAQsFAAOBgQBjby4S
-EcjIK9VrFJkV2pbPvLwndKgJr5fcbj2uccKMcohIxbLVeg5cTGVTbhF760QvDjy1
-PGijpYekJtcPQ/23FcDnYg+HNWD1wDpGp+5YkiiXyS7PUQ9kxgtGAE7X7eOAi9K/
-VFZjmh/idDTPSoNWh3AKjXBhAM4tJTw0bWCU9Q==
-=======
-LjNfdGExMB4XDTEzMTIxMzAwMTMzNVoXDTE2MDkwODAwMTMzNVowfTELMAkGA1UE
-BhMCVVMxEzARBgNVBAgMCkNhbGlmb3JuaWExFDASBgNVBAcMC1NhbnRhIENsYXJh
-MQ0wCwYDVQQKDARwa2c1MRYwFAYDVQQDDA1jczFfY2g1LjNfdGExMRwwGgYJKoZI
-hvcNAQkBFg1jczFfY2g1LjNfdGExMIGfMA0GCSqGSIb3DQEBAQUAA4GNADCBiQKB
-gQDFAyv2B07xo5uWh23q4rsL+5Vw9jSnu+ef3/+K/ShWC/veXXnRug9Bc39buRdr
-JNtvIKNiXjq7cSkYM1Ik/6mbcEl/eJT3vaO/L/Te4m9hE85P82qFhDWuHaf7AC01
-M8wY/4XZNwoVKxVx3q6Mme9b3HtLwbMI2VcpKeCNRuB5gwIDAQABoyAwHjAMBgNV
-HRMBAf8EAjAAMA4GA1UdDwEB/wQEAwIHgDANBgkqhkiG9w0BAQsFAAOBgQANAQmq
-yWlMM3RwB6tgtg91Np5iwpaC9JTknktqtPxORSHlpyAYKqSCQ5I61Sk69LvoQGXI
-CFM7RkJNC/a6jT8Iq0OYS0FAjNYtWNyoU+N4UZIyfgCcFrvBYXNoK21OD/ZB5AhD
-sXeFIisGHmlIOCic1WBle5Tb59Q33moP88tTRQ==
->>>>>>> 047659a6
+gQDR0g9YoFNyVHbWM83LA9fVZDnkR73lHxQ/F+J037F0Y7v/1zm7osqdOxMOHAoH
+WJWsig/DjXcVxD9pHuh3Hki3DLjEaLEHOwSymvzwaPaAgZ8sdmIV6vEzv0o3+rDp
+Y2SjqMvsnru4qSHx38Uxo3IFWlxq1tN0qyBfHC3v0S5jsQIDAQABoyAwHjAMBgNV
+HRMBAf8EAjAAMA4GA1UdDwEB/wQEAwIHgDANBgkqhkiG9w0BAQsFAAOCAQEArflH
+h/AFYUws7BARR23H286yRFZ1Ku6IorAllp5chI5SOOJLKk0cyHjGlaHgantqw4Ai
+/60zyc5n/oKlk7zK4PtHT/obkDmmPFcN2ggYiAp7/Z1Zqwre+5pHMYyZkUN70P/K
+TKNZAlf07QYWzDeADgNK5JyE+/i2Gxc+/hMdn/BnLgrssoAHk/L3K/LnvTxteDGU
+Uh3PXNyiWD9QdW3fiDpBdojD0HcIK8DP2nOzMAHZW8C7mx2MceFBKhXfoFUgA6sg
+LPYBZ68RXjhBOK7ltYBxw+5R3nmM5mFS+7Rw6qBPkFGlcpPjC/QABJpg9XqSnK2Q
+Shwp7nQw7o/cUADhbg==
 -----END CERTIFICATE-----