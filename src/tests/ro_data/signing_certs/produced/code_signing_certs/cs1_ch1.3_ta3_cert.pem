Certificate:
    Data:
        Version: 3 (0x2)
        Serial Number: 31 (0x1f)
    Signature Algorithm: sha256WithRSAEncryption
        Issuer: C=US, ST=California, L=Santa Clara, O=pkg5, CN=ch1.3_ta3/emailAddress=ch1.3_ta3
        Validity
<<<<<<< HEAD
            Not Before: Dec  6 03:06:43 2014 GMT
            Not After : Sep  1 03:06:43 2017 GMT
=======
            Not Before: Dec 13 00:13:37 2013 GMT
            Not After : Sep  8 00:13:37 2016 GMT
>>>>>>> 047659a6
        Subject: C=US, ST=California, L=Santa Clara, O=pkg5, CN=cs1_ch1.3_ta3/emailAddress=cs1_ch1.3_ta3
        Subject Public Key Info:
            Public Key Algorithm: rsaEncryption
                Public-Key: (1024 bit)
                Modulus:
<<<<<<< HEAD
                    00:d3:6c:aa:ca:7e:25:c2:52:7c:fb:46:cd:b8:24:
                    52:3d:f8:92:e6:53:23:fd:d0:7a:04:c7:78:ed:6f:
                    a5:fc:4d:37:5c:64:6c:53:d5:47:83:e6:37:d1:a4:
                    52:c6:13:68:9e:23:95:c0:3d:ac:29:68:c6:3a:9a:
                    71:39:31:7d:c1:59:7c:c4:f9:56:cc:b3:b4:8f:81:
                    dd:44:67:0e:cc:e5:94:4d:b7:f6:70:f9:6c:fd:27:
                    6b:ed:ef:f4:24:80:ed:33:02:97:c7:b4:d2:42:0f:
                    9d:d1:50:b9:4c:18:61:47:cf:03:f0:b3:69:25:ab:
                    1c:6e:1c:cd:59:53:ce:91:01
=======
                    00:fd:95:49:ab:6d:49:08:5c:f2:9b:77:e1:d0:71:
                    4d:98:1b:84:31:e2:90:b2:0a:f6:af:2e:12:5b:31:
                    d0:82:b4:ce:79:12:a5:56:44:d3:a5:49:51:68:45:
                    cc:73:0e:67:6f:05:74:ff:ce:e7:27:8e:21:72:6a:
                    df:58:42:b0:82:5d:ee:5f:9c:bc:be:10:d2:98:49:
                    2a:a6:13:47:ac:27:23:83:fd:90:fd:42:9f:4d:5d:
                    56:02:84:ff:53:40:51:ed:68:99:c6:20:c6:0d:e6:
                    fb:47:f9:d8:42:0b:36:ca:50:69:27:9f:b7:8a:36:
                    f6:5c:1a:0b:3e:9e:d7:12:89
>>>>>>> 047659a6
                Exponent: 65537 (0x10001)
        X509v3 extensions:
            X509v3 Basic Constraints: critical
                CA:FALSE
            X509v3 Key Usage: critical
                Digital Signature
    Signature Algorithm: sha256WithRSAEncryption
<<<<<<< HEAD
         7b:33:50:8a:5b:2f:76:49:9b:76:b5:81:cc:21:6d:55:b3:5b:
         b5:51:a6:29:bd:da:54:31:ed:0a:fa:c5:05:e4:b1:09:a3:ad:
         5b:4c:17:95:18:ea:e1:21:22:fa:23:17:29:27:3a:1a:42:ec:
         91:cb:6a:28:c3:17:c8:b1:83:96:51:80:e7:ef:0f:5a:8c:7d:
         4c:f7:cc:3e:8d:1a:cd:77:51:b3:77:73:00:fe:ba:a5:85:85:
         77:71:9b:ce:e3:f1:cc:b0:ce:4e:35:70:cb:a8:3e:23:8b:82:
         ba:60:45:83:7a:b1:3d:c4:8f:51:fb:ba:23:1f:08:0f:53:96:
         78:a1
=======
         50:82:2e:b8:61:6b:62:5f:4f:cf:e8:f9:6f:67:ba:ea:b2:40:
         0c:49:40:e7:8d:db:af:e4:b0:61:8b:3c:6c:e5:43:d8:e9:8c:
         f7:c2:7b:5f:ce:c5:f8:0e:9c:e2:77:6a:38:e2:25:0f:f0:e3:
         d1:14:69:4a:ea:13:8a:91:ad:97:59:27:5e:4e:7c:f7:dc:b0:
         34:94:3c:b7:9e:3f:40:da:44:66:73:f9:2c:8b:7e:d4:85:d8:
         a6:58:fb:39:90:6e:3c:fd:b5:a1:39:82:dc:c3:87:97:d3:a7:
         ce:e1:9d:18:63:27:77:99:fa:a3:c3:d7:d1:67:1d:4e:d0:07:
         c2:9c
>>>>>>> 047659a6
-----BEGIN CERTIFICATE-----
MIICiDCCAfGgAwIBAgIBHzANBgkqhkiG9w0BAQsFADB1MQswCQYDVQQGEwJVUzET
MBEGA1UECAwKQ2FsaWZvcm5pYTEUMBIGA1UEBwwLU2FudGEgQ2xhcmExDTALBgNV
BAoMBHBrZzUxEjAQBgNVBAMMCWNoMS4zX3RhMzEYMBYGCSqGSIb3DQEJARYJY2gx
<<<<<<< HEAD
LjNfdGEzMB4XDTE0MTIwNjAzMDY0M1oXDTE3MDkwMTAzMDY0M1owfTELMAkGA1UE
BhMCVVMxEzARBgNVBAgMCkNhbGlmb3JuaWExFDASBgNVBAcMC1NhbnRhIENsYXJh
MQ0wCwYDVQQKDARwa2c1MRYwFAYDVQQDDA1jczFfY2gxLjNfdGEzMRwwGgYJKoZI
hvcNAQkBFg1jczFfY2gxLjNfdGEzMIGfMA0GCSqGSIb3DQEBAQUAA4GNADCBiQKB
gQDTbKrKfiXCUnz7Rs24JFI9+JLmUyP90HoEx3jtb6X8TTdcZGxT1UeD5jfRpFLG
E2ieI5XAPawpaMY6mnE5MX3BWXzE+VbMs7SPgd1EZw7M5ZRNt/Zw+Wz9J2vt7/Qk
gO0zApfHtNJCD53RULlMGGFHzwPws2klqxxuHM1ZU86RAQIDAQABoyAwHjAMBgNV
HRMBAf8EAjAAMA4GA1UdDwEB/wQEAwIHgDANBgkqhkiG9w0BAQsFAAOBgQB7M1CK
Wy92SZt2tYHMIW1Vs1u1UaYpvdpUMe0K+sUF5LEJo61bTBeVGOrhISL6IxcpJzoa
QuyRy2oowxfIsYOWUYDn7w9ajH1M98w+jRrNd1Gzd3MA/rqlhYV3cZvO4/HMsM5O
NXDLqD4ji4K6YEWDerE9xI9R+7ojHwgPU5Z4oQ==
=======
LjNfdGEzMB4XDTEzMTIxMzAwMTMzN1oXDTE2MDkwODAwMTMzN1owfTELMAkGA1UE
BhMCVVMxEzARBgNVBAgMCkNhbGlmb3JuaWExFDASBgNVBAcMC1NhbnRhIENsYXJh
MQ0wCwYDVQQKDARwa2c1MRYwFAYDVQQDDA1jczFfY2gxLjNfdGEzMRwwGgYJKoZI
hvcNAQkBFg1jczFfY2gxLjNfdGEzMIGfMA0GCSqGSIb3DQEBAQUAA4GNADCBiQKB
gQD9lUmrbUkIXPKbd+HQcU2YG4Qx4pCyCvavLhJbMdCCtM55EqVWRNOlSVFoRcxz
DmdvBXT/zucnjiFyat9YQrCCXe5fnLy+ENKYSSqmE0esJyOD/ZD9Qp9NXVYChP9T
QFHtaJnGIMYN5vtH+dhCCzbKUGknn7eKNvZcGgs+ntcSiQIDAQABoyAwHjAMBgNV
HRMBAf8EAjAAMA4GA1UdDwEB/wQEAwIHgDANBgkqhkiG9w0BAQsFAAOBgQBQgi64
YWtiX0/P6PlvZ7rqskAMSUDnjduv5LBhizxs5UPY6Yz3wntfzsX4Dpzid2o44iUP
8OPRFGlK6hOKka2XWSdeTnz33LA0lDy3nj9A2kRmc/ksi37UhdimWPs5kG48/bWh
OYLcw4eX06fO4Z0YYyd3mfqjw9fRZx1O0AfCnA==
>>>>>>> 047659a6
-----END CERTIFICATE-----<|MERGE_RESOLUTION|>--- conflicted
+++ resolved
@@ -5,39 +5,22 @@
     Signature Algorithm: sha256WithRSAEncryption
         Issuer: C=US, ST=California, L=Santa Clara, O=pkg5, CN=ch1.3_ta3/emailAddress=ch1.3_ta3
         Validity
-<<<<<<< HEAD
-            Not Before: Dec  6 03:06:43 2014 GMT
-            Not After : Sep  1 03:06:43 2017 GMT
-=======
-            Not Before: Dec 13 00:13:37 2013 GMT
-            Not After : Sep  8 00:13:37 2016 GMT
->>>>>>> 047659a6
+            Not Before: Nov 28 22:50:57 2016 GMT
+            Not After : Aug 25 22:50:57 2019 GMT
         Subject: C=US, ST=California, L=Santa Clara, O=pkg5, CN=cs1_ch1.3_ta3/emailAddress=cs1_ch1.3_ta3
         Subject Public Key Info:
             Public Key Algorithm: rsaEncryption
                 Public-Key: (1024 bit)
                 Modulus:
-<<<<<<< HEAD
-                    00:d3:6c:aa:ca:7e:25:c2:52:7c:fb:46:cd:b8:24:
-                    52:3d:f8:92:e6:53:23:fd:d0:7a:04:c7:78:ed:6f:
-                    a5:fc:4d:37:5c:64:6c:53:d5:47:83:e6:37:d1:a4:
-                    52:c6:13:68:9e:23:95:c0:3d:ac:29:68:c6:3a:9a:
-                    71:39:31:7d:c1:59:7c:c4:f9:56:cc:b3:b4:8f:81:
-                    dd:44:67:0e:cc:e5:94:4d:b7:f6:70:f9:6c:fd:27:
-                    6b:ed:ef:f4:24:80:ed:33:02:97:c7:b4:d2:42:0f:
-                    9d:d1:50:b9:4c:18:61:47:cf:03:f0:b3:69:25:ab:
-                    1c:6e:1c:cd:59:53:ce:91:01
-=======
-                    00:fd:95:49:ab:6d:49:08:5c:f2:9b:77:e1:d0:71:
-                    4d:98:1b:84:31:e2:90:b2:0a:f6:af:2e:12:5b:31:
-                    d0:82:b4:ce:79:12:a5:56:44:d3:a5:49:51:68:45:
-                    cc:73:0e:67:6f:05:74:ff:ce:e7:27:8e:21:72:6a:
-                    df:58:42:b0:82:5d:ee:5f:9c:bc:be:10:d2:98:49:
-                    2a:a6:13:47:ac:27:23:83:fd:90:fd:42:9f:4d:5d:
-                    56:02:84:ff:53:40:51:ed:68:99:c6:20:c6:0d:e6:
-                    fb:47:f9:d8:42:0b:36:ca:50:69:27:9f:b7:8a:36:
-                    f6:5c:1a:0b:3e:9e:d7:12:89
->>>>>>> 047659a6
+                    00:cd:15:eb:43:63:25:1c:fd:1d:10:6d:61:b7:ae:
+                    ce:22:f1:fd:82:27:23:33:f2:ba:fe:43:89:06:5c:
+                    32:df:22:c6:8f:76:30:7c:6d:35:7f:4c:86:44:e2:
+                    66:c9:54:b2:bf:96:de:37:5c:e7:c5:9f:bc:b0:f4:
+                    6a:24:22:b1:4e:18:6a:87:a9:95:1c:2b:e4:98:79:
+                    aa:81:29:e0:ab:5a:92:c5:65:24:8d:a2:0b:80:6a:
+                    2e:d9:9a:3a:60:56:a9:5c:b3:fc:17:3d:e9:cc:8f:
+                    d5:01:5d:6b:07:bf:20:97:e9:2a:4e:84:d2:a6:05:
+                    ee:72:e3:23:9c:72:2e:e4:47
                 Exponent: 65537 (0x10001)
         X509v3 extensions:
             X509v3 Basic Constraints: critical
@@ -45,52 +28,37 @@
             X509v3 Key Usage: critical
                 Digital Signature
     Signature Algorithm: sha256WithRSAEncryption
-<<<<<<< HEAD
-         7b:33:50:8a:5b:2f:76:49:9b:76:b5:81:cc:21:6d:55:b3:5b:
-         b5:51:a6:29:bd:da:54:31:ed:0a:fa:c5:05:e4:b1:09:a3:ad:
-         5b:4c:17:95:18:ea:e1:21:22:fa:23:17:29:27:3a:1a:42:ec:
-         91:cb:6a:28:c3:17:c8:b1:83:96:51:80:e7:ef:0f:5a:8c:7d:
-         4c:f7:cc:3e:8d:1a:cd:77:51:b3:77:73:00:fe:ba:a5:85:85:
-         77:71:9b:ce:e3:f1:cc:b0:ce:4e:35:70:cb:a8:3e:23:8b:82:
-         ba:60:45:83:7a:b1:3d:c4:8f:51:fb:ba:23:1f:08:0f:53:96:
-         78:a1
-=======
-         50:82:2e:b8:61:6b:62:5f:4f:cf:e8:f9:6f:67:ba:ea:b2:40:
-         0c:49:40:e7:8d:db:af:e4:b0:61:8b:3c:6c:e5:43:d8:e9:8c:
-         f7:c2:7b:5f:ce:c5:f8:0e:9c:e2:77:6a:38:e2:25:0f:f0:e3:
-         d1:14:69:4a:ea:13:8a:91:ad:97:59:27:5e:4e:7c:f7:dc:b0:
-         34:94:3c:b7:9e:3f:40:da:44:66:73:f9:2c:8b:7e:d4:85:d8:
-         a6:58:fb:39:90:6e:3c:fd:b5:a1:39:82:dc:c3:87:97:d3:a7:
-         ce:e1:9d:18:63:27:77:99:fa:a3:c3:d7:d1:67:1d:4e:d0:07:
-         c2:9c
->>>>>>> 047659a6
+         0a:8d:7a:a9:07:4a:8a:63:56:f5:9c:c4:cc:94:97:d6:7e:88:
+         ce:08:62:d6:59:38:4f:4f:3b:a3:9c:14:0e:75:06:59:11:fd:
+         a6:1f:23:a2:f9:a9:3c:a8:8f:75:0e:a0:52:70:81:d8:66:9d:
+         3b:4f:4c:ac:a4:a0:67:52:c1:3f:63:5c:48:20:78:a5:5e:24:
+         a6:f8:ab:96:d0:3f:b0:1a:42:97:20:9e:c9:ef:e3:61:79:f0:
+         ea:d1:c9:a6:06:c9:c7:39:3e:69:a0:08:01:53:71:75:13:27:
+         54:31:f8:ff:d4:b3:2c:a6:bc:eb:7b:9b:97:15:9c:31:ea:0e:
+         75:c1:da:3d:1d:19:7c:8c:6b:c8:fb:c6:a2:07:c1:81:2e:9a:
+         a8:8a:c3:39:b3:75:d9:4c:64:43:df:ff:13:8a:75:60:94:fc:
+         b0:2d:e5:d6:00:6e:14:54:dc:35:21:bd:ef:eb:b4:75:3d:e1:
+         ef:ad:97:4e:be:43:54:70:a8:f2:e8:a3:9a:13:60:e9:93:1d:
+         d0:00:67:c9:a6:3c:c3:c3:4b:73:de:2e:96:ec:ab:a3:1f:47:
+         54:93:7d:5b:75:f8:78:8d:03:69:18:85:ca:ea:a0:a1:0a:9d:
+         a0:29:a6:07:6d:1e:0a:dc:73:6e:89:6f:99:ea:eb:d3:f9:72:
+         88:86:0b:f9
 -----BEGIN CERTIFICATE-----
-MIICiDCCAfGgAwIBAgIBHzANBgkqhkiG9w0BAQsFADB1MQswCQYDVQQGEwJVUzET
+MIIDCTCCAfGgAwIBAgIBHzANBgkqhkiG9w0BAQsFADB1MQswCQYDVQQGEwJVUzET
 MBEGA1UECAwKQ2FsaWZvcm5pYTEUMBIGA1UEBwwLU2FudGEgQ2xhcmExDTALBgNV
 BAoMBHBrZzUxEjAQBgNVBAMMCWNoMS4zX3RhMzEYMBYGCSqGSIb3DQEJARYJY2gx
-<<<<<<< HEAD
-LjNfdGEzMB4XDTE0MTIwNjAzMDY0M1oXDTE3MDkwMTAzMDY0M1owfTELMAkGA1UE
+LjNfdGEzMB4XDTE2MTEyODIyNTA1N1oXDTE5MDgyNTIyNTA1N1owfTELMAkGA1UE
 BhMCVVMxEzARBgNVBAgMCkNhbGlmb3JuaWExFDASBgNVBAcMC1NhbnRhIENsYXJh
 MQ0wCwYDVQQKDARwa2c1MRYwFAYDVQQDDA1jczFfY2gxLjNfdGEzMRwwGgYJKoZI
 hvcNAQkBFg1jczFfY2gxLjNfdGEzMIGfMA0GCSqGSIb3DQEBAQUAA4GNADCBiQKB
-gQDTbKrKfiXCUnz7Rs24JFI9+JLmUyP90HoEx3jtb6X8TTdcZGxT1UeD5jfRpFLG
-E2ieI5XAPawpaMY6mnE5MX3BWXzE+VbMs7SPgd1EZw7M5ZRNt/Zw+Wz9J2vt7/Qk
-gO0zApfHtNJCD53RULlMGGFHzwPws2klqxxuHM1ZU86RAQIDAQABoyAwHjAMBgNV
-HRMBAf8EAjAAMA4GA1UdDwEB/wQEAwIHgDANBgkqhkiG9w0BAQsFAAOBgQB7M1CK
-Wy92SZt2tYHMIW1Vs1u1UaYpvdpUMe0K+sUF5LEJo61bTBeVGOrhISL6IxcpJzoa
-QuyRy2oowxfIsYOWUYDn7w9ajH1M98w+jRrNd1Gzd3MA/rqlhYV3cZvO4/HMsM5O
-NXDLqD4ji4K6YEWDerE9xI9R+7ojHwgPU5Z4oQ==
-=======
-LjNfdGEzMB4XDTEzMTIxMzAwMTMzN1oXDTE2MDkwODAwMTMzN1owfTELMAkGA1UE
-BhMCVVMxEzARBgNVBAgMCkNhbGlmb3JuaWExFDASBgNVBAcMC1NhbnRhIENsYXJh
-MQ0wCwYDVQQKDARwa2c1MRYwFAYDVQQDDA1jczFfY2gxLjNfdGEzMRwwGgYJKoZI
-hvcNAQkBFg1jczFfY2gxLjNfdGEzMIGfMA0GCSqGSIb3DQEBAQUAA4GNADCBiQKB
-gQD9lUmrbUkIXPKbd+HQcU2YG4Qx4pCyCvavLhJbMdCCtM55EqVWRNOlSVFoRcxz
-DmdvBXT/zucnjiFyat9YQrCCXe5fnLy+ENKYSSqmE0esJyOD/ZD9Qp9NXVYChP9T
-QFHtaJnGIMYN5vtH+dhCCzbKUGknn7eKNvZcGgs+ntcSiQIDAQABoyAwHjAMBgNV
-HRMBAf8EAjAAMA4GA1UdDwEB/wQEAwIHgDANBgkqhkiG9w0BAQsFAAOBgQBQgi64
-YWtiX0/P6PlvZ7rqskAMSUDnjduv5LBhizxs5UPY6Yz3wntfzsX4Dpzid2o44iUP
-8OPRFGlK6hOKka2XWSdeTnz33LA0lDy3nj9A2kRmc/ksi37UhdimWPs5kG48/bWh
-OYLcw4eX06fO4Z0YYyd3mfqjw9fRZx1O0AfCnA==
->>>>>>> 047659a6
+gQDNFetDYyUc/R0QbWG3rs4i8f2CJyMz8rr+Q4kGXDLfIsaPdjB8bTV/TIZE4mbJ
+VLK/lt43XOfFn7yw9GokIrFOGGqHqZUcK+SYeaqBKeCrWpLFZSSNoguAai7Zmjpg
+Vqlcs/wXPenMj9UBXWsHvyCX6SpOhNKmBe5y4yOcci7kRwIDAQABoyAwHjAMBgNV
+HRMBAf8EAjAAMA4GA1UdDwEB/wQEAwIHgDANBgkqhkiG9w0BAQsFAAOCAQEACo16
+qQdKimNW9ZzEzJSX1n6Izghi1lk4T087o5wUDnUGWRH9ph8jovmpPKiPdQ6gUnCB
+2GadO09MrKSgZ1LBP2NcSCB4pV4kpvirltA/sBpClyCeye/jYXnw6tHJpgbJxzk+
+aaAIAVNxdRMnVDH4/9SzLKa863ublxWcMeoOdcHaPR0ZfIxryPvGogfBgS6aqIrD
+ObN12UxkQ9//E4p1YJT8sC3l1gBuFFTcNSG97+u0dT3h762XTr5DVHCo8uijmhNg
+6ZMd0ABnyaY8w8NLc94uluyrox9HVJN9W3X4eI0DaRiFyuqgoQqdoCmmB20eCtxz
+bolvmerr0/lyiIYL+Q==
 -----END CERTIFICATE-----