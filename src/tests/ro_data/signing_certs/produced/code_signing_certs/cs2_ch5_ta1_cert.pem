--- conflicted
+++ resolved
@@ -5,39 +5,22 @@
     Signature Algorithm: sha256WithRSAEncryption
         Issuer: C=US, ST=California, L=Santa Clara, O=pkg5, CN=ch5_ta1/emailAddress=ch5_ta1
         Validity
-<<<<<<< HEAD
-            Not Before: Dec  6 03:06:42 2014 GMT
-            Not After : Sep  1 03:06:42 2017 GMT
-=======
-            Not Before: Dec 13 00:13:34 2013 GMT
-            Not After : Sep  8 00:13:34 2016 GMT
->>>>>>> 047659a6
+            Not Before: Nov 28 22:50:55 2016 GMT
+            Not After : Aug 25 22:50:55 2019 GMT
         Subject: C=US, ST=California, L=Santa Clara, O=pkg5, CN=cs2_ch5_ta1/emailAddress=cs2_ch5_ta1
         Subject Public Key Info:
             Public Key Algorithm: rsaEncryption
                 Public-Key: (1024 bit)
                 Modulus:
-<<<<<<< HEAD
-                    00:cc:2b:96:34:19:76:8b:ed:94:e5:c4:39:c5:46:
-                    60:01:49:b9:7b:1d:1b:11:72:66:dd:d6:12:2b:0e:
-                    31:42:aa:04:77:75:4e:29:b9:d0:e6:dc:cc:cb:cc:
-                    21:f6:1e:fd:f9:18:f3:4c:4c:58:a8:b2:fe:e1:36:
-                    2b:41:ad:09:7c:c3:d9:7a:2e:08:b8:01:fc:8b:82:
-                    4d:43:ad:12:8c:ec:02:d7:7d:d9:f8:40:c1:21:63:
-                    9a:c2:6e:f4:e1:68:bc:be:cd:11:dd:cf:cd:03:67:
-                    18:e0:93:54:42:57:0b:dc:a4:96:0e:63:bd:03:a1:
-                    89:44:db:69:41:19:45:95:3b
-=======
-                    00:cc:51:a3:86:48:a6:81:11:01:ba:be:40:6d:dc:
-                    f7:b6:0a:f8:9a:11:71:ea:09:42:3a:ed:ee:4e:0f:
-                    87:10:99:6f:c8:ef:41:bd:f6:d0:17:a7:db:7b:fe:
-                    51:dd:de:3a:f2:3b:d7:de:7d:96:71:4e:7f:4e:d0:
-                    cf:dd:3b:d8:6b:ce:ca:83:3a:7d:6e:65:cd:b5:fb:
-                    4b:32:9a:e6:20:f8:ed:8e:4c:99:f4:02:de:c5:d4:
-                    3b:6e:35:a8:3c:b4:9f:3f:5e:3b:85:33:4a:4d:b3:
-                    35:a3:d0:76:78:74:d2:72:99:9e:c1:69:1f:d1:8f:
-                    2a:11:eb:35:32:7b:ba:8f:99
->>>>>>> 047659a6
+                    00:ad:54:b2:ab:d5:e5:8c:48:e9:0a:82:9d:02:95:
+                    6c:91:97:73:9f:5e:69:89:12:9a:0e:b8:b3:2f:28:
+                    af:87:5e:d0:71:4a:ea:de:fb:05:38:a6:3c:01:52:
+                    d7:e4:32:65:f4:c2:4e:42:f7:d8:37:43:7e:72:d7:
+                    14:d3:30:9f:50:e6:3e:52:c5:c4:ac:73:57:4b:b6:
+                    a4:d0:7e:7b:97:60:af:a3:0f:46:d4:85:1f:a9:49:
+                    7e:0b:c5:66:d6:57:09:5a:f7:a1:58:50:ca:14:24:
+                    c0:85:4f:f4:aa:57:d4:c4:46:63:31:4f:7c:e9:0d:
+                    1e:00:9d:60:1e:ad:cd:c4:57
                 Exponent: 65537 (0x10001)
         X509v3 extensions:
             X509v3 Basic Constraints: critical
@@ -48,54 +31,38 @@
                   URI:http://localhost:12001/file/0/ch5_ta1_crl.pem
 
     Signature Algorithm: sha256WithRSAEncryption
-<<<<<<< HEAD
-         cb:80:ca:60:f6:80:05:8d:a8:1a:f9:b3:55:6d:ab:5c:58:f8:
-         42:39:26:9e:73:50:15:99:20:d6:3f:d2:d4:ba:06:90:44:79:
-         2e:1d:73:3b:54:04:60:2b:5e:68:5b:0a:af:56:7e:8e:02:42:
-         13:7b:9d:95:10:9f:4f:94:59:d8:4e:27:2c:24:b3:04:34:7d:
-         77:b8:58:8d:9d:3e:7c:42:05:fc:5f:4f:bc:57:25:dc:34:4e:
-         c3:6e:ac:0a:f4:34:d2:f6:18:a1:3b:ef:5b:85:90:33:08:72:
-         39:c1:98:17:5b:d7:f3:37:b2:c4:d1:dd:af:3e:ae:6a:3e:7d:
-         a5:7d
-=======
-         2c:76:2d:19:cd:d6:f0:88:16:6c:99:6c:19:1b:5e:d3:ca:b1:
-         6d:3c:f1:5b:2c:3b:52:cd:7f:f5:1b:4f:e0:49:9e:48:5c:5e:
-         16:55:57:a3:0d:c6:eb:f5:a7:13:8d:57:c4:ff:df:3d:66:00:
-         a3:b9:18:c3:19:5c:ba:1c:ae:83:bd:90:a6:c8:6e:5a:c6:b5:
-         51:b5:33:69:59:7a:5a:00:24:61:02:41:c5:c2:ff:cc:12:a1:
-         d7:d4:d5:29:b9:22:94:e0:5c:5c:29:ec:82:ba:ff:1a:40:50:
-         88:58:98:a8:b3:2b:86:3c:a2:21:8b:b4:b2:fc:3a:b0:c7:f1:
-         03:e8
->>>>>>> 047659a6
+         8a:9d:0d:d5:88:75:5f:7d:14:f1:c8:fe:1d:2e:5a:46:51:41:
+         ad:d9:ad:a2:e1:c0:17:70:05:5c:b1:4e:f9:93:4a:d1:e3:b8:
+         70:8f:49:34:37:3e:06:e7:c8:e8:4b:85:42:fb:07:73:db:1c:
+         be:10:29:ff:c3:65:92:d7:33:62:18:d8:c2:28:f2:b4:bc:fd:
+         b6:35:ea:09:b1:79:4a:03:b3:f2:67:84:29:49:e2:fc:39:36:
+         87:8a:2c:0e:6e:12:9b:8c:53:df:9a:a6:f9:cb:44:0a:de:55:
+         e1:ba:b2:a2:aa:23:30:8d:8a:6d:59:3f:9a:e0:37:8e:61:de:
+         98:4e:45:db:76:45:bf:97:a3:7c:17:f5:32:9d:76:2b:e0:c6:
+         2b:04:99:53:7b:d7:88:e6:46:e4:9a:f4:9b:4c:3e:c1:08:73:
+         03:aa:75:9b:5e:9e:f7:1a:0c:38:a2:70:ed:29:c0:27:3e:c3:
+         2c:81:3f:9f:91:81:c7:b0:9c:29:11:9e:e9:79:46:43:2b:96:
+         d7:68:85:09:94:32:ee:c0:fa:ab:bd:26:59:e3:7b:0c:37:ec:
+         22:59:8e:93:16:5f:e7:f7:e4:61:f5:45:c5:54:dd:41:f8:6f:
+         88:a9:c5:24:bd:8c:0f:5d:5f:5f:22:bf:2c:74:ea:fb:d1:e5:
+         81:8d:16:49
 -----BEGIN CERTIFICATE-----
-MIICsDCCAhmgAwIBAgIBBzANBgkqhkiG9w0BAQsFADBxMQswCQYDVQQGEwJVUzET
+MIIDMTCCAhmgAwIBAgIBBzANBgkqhkiG9w0BAQsFADBxMQswCQYDVQQGEwJVUzET
 MBEGA1UECAwKQ2FsaWZvcm5pYTEUMBIGA1UEBwwLU2FudGEgQ2xhcmExDTALBgNV
 BAoMBHBrZzUxEDAOBgNVBAMMB2NoNV90YTExFjAUBgkqhkiG9w0BCQEWB2NoNV90
-<<<<<<< HEAD
-YTEwHhcNMTQxMjA2MDMwNjQyWhcNMTcwOTAxMDMwNjQyWjB5MQswCQYDVQQGEwJV
+YTEwHhcNMTYxMTI4MjI1MDU1WhcNMTkwODI1MjI1MDU1WjB5MQswCQYDVQQGEwJV
 UzETMBEGA1UECAwKQ2FsaWZvcm5pYTEUMBIGA1UEBwwLU2FudGEgQ2xhcmExDTAL
 BgNVBAoMBHBrZzUxFDASBgNVBAMMC2NzMl9jaDVfdGExMRowGAYJKoZIhvcNAQkB
-FgtjczJfY2g1X3RhMTCBnzANBgkqhkiG9w0BAQEFAAOBjQAwgYkCgYEAzCuWNBl2
-i+2U5cQ5xUZgAUm5ex0bEXJm3dYSKw4xQqoEd3VOKbnQ5tzMy8wh9h79+RjzTExY
-qLL+4TYrQa0JfMPZei4IuAH8i4JNQ60SjOwC133Z+EDBIWOawm704Wi8vs0R3c/N
-A2cY4JNUQlcL3KSWDmO9A6GJRNtpQRlFlTsCAwEAAaNQME4wDAYDVR0TAQH/BAIw
+FgtjczJfY2g1X3RhMTCBnzANBgkqhkiG9w0BAQEFAAOBjQAwgYkCgYEArVSyq9Xl
+jEjpCoKdApVskZdzn15piRKaDrizLyivh17QcUrq3vsFOKY8AVLX5DJl9MJOQvfY
+N0N+ctcU0zCfUOY+UsXErHNXS7ak0H57l2Cvow9G1IUfqUl+C8Vm1lcJWvehWFDK
+FCTAhU/0qlfUxEZjMU986Q0eAJ1gHq3NxFcCAwEAAaNQME4wDAYDVR0TAQH/BAIw
 ADA+BgNVHR8ENzA1MDOgMaAvhi1odHRwOi8vbG9jYWxob3N0OjEyMDAxL2ZpbGUv
-MC9jaDVfdGExX2NybC5wZW0wDQYJKoZIhvcNAQELBQADgYEAy4DKYPaABY2oGvmz
-VW2rXFj4QjkmnnNQFZkg1j/S1LoGkER5Lh1zO1QEYCteaFsKr1Z+jgJCE3udlRCf
-T5RZ2E4nLCSzBDR9d7hYjZ0+fEIF/F9PvFcl3DROw26sCvQ00vYYoTvvW4WQMwhy
-OcGYF1vX8zeyxNHdrz6uaj59pX0=
-=======
-YTEwHhcNMTMxMjEzMDAxMzM0WhcNMTYwOTA4MDAxMzM0WjB5MQswCQYDVQQGEwJV
-UzETMBEGA1UECAwKQ2FsaWZvcm5pYTEUMBIGA1UEBwwLU2FudGEgQ2xhcmExDTAL
-BgNVBAoMBHBrZzUxFDASBgNVBAMMC2NzMl9jaDVfdGExMRowGAYJKoZIhvcNAQkB
-FgtjczJfY2g1X3RhMTCBnzANBgkqhkiG9w0BAQEFAAOBjQAwgYkCgYEAzFGjhkim
-gREBur5Abdz3tgr4mhFx6glCOu3uTg+HEJlvyO9BvfbQF6fbe/5R3d468jvX3n2W
-cU5/TtDP3TvYa87Kgzp9bmXNtftLMprmIPjtjkyZ9ALexdQ7bjWoPLSfP147hTNK
-TbM1o9B2eHTScpmewWkf0Y8qEes1Mnu6j5kCAwEAAaNQME4wDAYDVR0TAQH/BAIw
-ADA+BgNVHR8ENzA1MDOgMaAvhi1odHRwOi8vbG9jYWxob3N0OjEyMDAxL2ZpbGUv
-MC9jaDVfdGExX2NybC5wZW0wDQYJKoZIhvcNAQELBQADgYEALHYtGc3W8IgWbJls
-GRte08qxbTzxWyw7Us1/9RtP4EmeSFxeFlVXow3G6/WnE41XxP/fPWYAo7kYwxlc
-uhyug72QpshuWsa1UbUzaVl6WgAkYQJBxcL/zBKh19TVKbkilOBcXCnsgrr/GkBQ
-iFiYqLMrhjyiIYu0svw6sMfxA+g=
->>>>>>> 047659a6
+MC9jaDVfdGExX2NybC5wZW0wDQYJKoZIhvcNAQELBQADggEBAIqdDdWIdV99FPHI
+/h0uWkZRQa3ZraLhwBdwBVyxTvmTStHjuHCPSTQ3PgbnyOhLhUL7B3PbHL4QKf/D
+ZZLXM2IY2MIo8rS8/bY16gmxeUoDs/JnhClJ4vw5NoeKLA5uEpuMU9+apvnLRAre
+VeG6sqKqIzCNim1ZP5rgN45h3phORdt2Rb+Xo3wX9TKddivgxisEmVN714jmRuSa
+9JtMPsEIcwOqdZtenvcaDDiicO0pwCc+wyyBP5+RgcewnCkRnul5RkMrltdohQmU
+Mu7A+qu9Jlnjeww37CJZjpMWX+f35GH1RcVU3UH4b4ipxSS9jA9dX18ivyx06vvR
+5YGNFkk=
 -----END CERTIFICATE-----