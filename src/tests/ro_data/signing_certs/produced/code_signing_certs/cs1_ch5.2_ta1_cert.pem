--- conflicted
+++ resolved
@@ -5,39 +5,22 @@
     Signature Algorithm: sha256WithRSAEncryption
         Issuer: C=US, ST=California, L=Santa Clara, O=pkg5, CN=ch5.2_ta1/emailAddress=ch5.2_ta1
         Validity
-<<<<<<< HEAD
-            Not Before: Dec  6 03:06:42 2014 GMT
-            Not After : Sep  1 03:06:42 2017 GMT
-=======
-            Not Before: Dec 13 00:13:35 2013 GMT
-            Not After : Sep  8 00:13:35 2016 GMT
->>>>>>> 047659a6
+            Not Before: Nov 28 22:50:55 2016 GMT
+            Not After : Aug 25 22:50:55 2019 GMT
         Subject: C=US, ST=California, L=Santa Clara, O=pkg5, CN=cs1_ch5.2_ta1/emailAddress=cs1_ch5.2_ta1
         Subject Public Key Info:
             Public Key Algorithm: rsaEncryption
                 Public-Key: (1024 bit)
                 Modulus:
-<<<<<<< HEAD
-                    00:b6:f8:5d:4c:2c:3b:c0:55:3e:eb:66:9d:d3:a7:
-                    e1:43:61:c4:f9:1a:7b:a0:5d:c7:b8:53:89:f3:37:
-                    d3:01:d3:bc:84:0e:5f:12:17:d8:c9:5b:ed:0b:c8:
-                    3a:46:13:6e:c2:3b:c0:ce:39:e5:a1:a9:03:86:31:
-                    d2:5c:1a:b4:a2:f9:a3:06:92:ae:35:34:0b:45:20:
-                    9b:3c:5b:67:85:70:cb:af:b0:a2:f0:14:53:3d:e6:
-                    1c:79:a6:77:79:82:e6:44:ac:7e:db:e0:fd:48:01:
-                    69:10:ec:53:d7:3b:64:52:74:26:3f:b9:70:b8:96:
-                    97:f7:ba:59:22:b7:1f:ca:4f
-=======
-                    00:b5:6f:3b:c4:aa:e3:6b:1a:e2:26:41:f2:49:f1:
-                    40:85:73:dc:ec:ef:04:d4:c9:fa:05:29:fc:bb:b9:
-                    83:5f:f1:05:d2:06:9c:e2:52:09:91:d7:d5:3c:45:
-                    ef:3f:77:2b:c8:fc:69:78:19:96:e5:14:c3:7e:8a:
-                    af:56:c0:44:ca:5c:49:bc:3c:71:0a:b9:05:6e:2a:
-                    b7:3f:02:8a:80:da:e7:ab:47:eb:18:40:18:4a:80:
-                    54:2c:dd:97:09:df:7d:ae:0f:f2:3a:9a:51:11:af:
-                    86:bb:f1:ec:5d:45:4d:64:11:d5:0f:2f:bd:79:eb:
-                    91:c1:5e:23:2e:18:aa:6e:89
->>>>>>> 047659a6
+                    00:b2:3a:63:3e:73:fb:a3:24:e5:86:02:96:55:4a:
+                    cd:b3:a8:cb:12:29:60:26:b0:25:86:9e:78:7a:40:
+                    f1:5d:b7:e3:59:34:ce:fd:56:6d:58:bc:49:9e:92:
+                    13:81:04:11:a5:bd:ca:4a:d6:4c:71:fd:67:a2:a4:
+                    7f:42:9d:d7:3d:90:ab:07:71:5b:a0:8d:03:29:e2:
+                    41:d7:83:59:4c:b5:ed:2f:ec:cb:ed:6b:4e:eb:c4:
+                    1e:d4:2a:3d:53:4f:e4:ab:a7:b7:c9:2d:12:1b:3b:
+                    bf:2a:a6:dc:06:27:82:d4:49:a4:6d:5f:8b:38:e4:
+                    11:f3:9d:9b:bb:7d:48:c0:4d
                 Exponent: 65537 (0x10001)
         X509v3 extensions:
             X509v3 Basic Constraints: critical
@@ -45,52 +28,37 @@
             X509v3 Key Usage: critical
                 Digital Signature
     Signature Algorithm: sha256WithRSAEncryption
-<<<<<<< HEAD
-         0f:5a:6d:ae:9b:47:33:11:32:83:4b:91:a1:a2:f4:8f:63:8f:
-         c7:a3:33:a9:26:81:03:92:ba:eb:c0:c9:19:2a:19:7c:63:09:
-         58:8b:f2:c4:2b:f9:93:c6:2d:39:9b:96:91:68:8d:ae:bd:cb:
-         05:bd:80:35:fb:fa:05:e9:e2:f6:10:a9:33:08:29:86:76:ca:
-         66:42:39:b3:f2:8b:ff:52:1d:d1:66:bf:e5:68:d3:0e:df:6e:
-         0c:ae:50:4c:0a:a1:26:85:0a:42:98:37:ae:35:29:e9:54:73:
-         f1:ca:17:24:f7:a7:ab:f9:22:07:28:de:63:42:5d:3d:29:39:
-         b0:28
-=======
-         30:93:85:ec:3e:1b:11:03:97:84:c4:63:bf:5c:02:32:b6:56:
-         af:42:a5:28:24:7d:63:6c:a5:9c:9a:f5:52:7b:cf:c0:22:91:
-         47:7a:92:10:19:c4:51:08:1a:68:5e:50:a2:f1:fc:ac:23:8c:
-         dd:0c:a4:6a:21:8d:db:78:e1:5b:29:7b:8d:3c:5e:85:d8:4e:
-         5f:24:f4:17:f8:96:a8:62:db:04:2d:92:3c:ea:9f:7e:3b:ef:
-         1e:45:aa:0d:88:84:e9:a3:ee:42:bd:13:43:dd:e4:8f:0d:db:
-         e2:ae:0c:be:40:7b:a6:f1:86:19:ee:ff:6d:6f:5b:11:3a:41:
-         51:9c
->>>>>>> 047659a6
+         34:3f:fb:91:3e:be:88:62:2a:7d:ef:4a:45:f8:1b:85:5d:c5:
+         e8:a6:23:a7:86:41:4c:98:3f:a1:b1:26:70:b6:c6:f0:ed:89:
+         9d:b2:42:a1:e5:1e:c3:b8:79:8d:cc:07:aa:86:5f:30:0d:96:
+         ac:9c:54:5b:85:a3:e9:92:2f:24:57:97:57:45:03:60:a8:75:
+         85:1c:74:ac:7b:13:c9:a7:e8:07:08:02:77:1f:52:66:6f:91:
+         b4:2f:16:19:5e:a2:70:94:ca:b7:1a:c5:db:75:c7:f8:54:7e:
+         38:00:86:c6:7f:c6:ed:82:7f:46:44:66:d4:0e:56:d2:8f:06:
+         c8:57:fc:6a:8c:00:a6:84:9c:bd:12:8c:67:f5:1d:e7:ed:00:
+         f3:c1:64:e1:56:91:2d:0f:7a:c6:87:69:c6:46:48:e4:84:9c:
+         85:82:7a:da:51:8f:d9:f5:45:78:6b:ff:d2:c2:8c:c2:46:2c:
+         6e:fa:11:94:6b:5a:65:31:22:81:94:76:b7:0e:f4:1b:85:4f:
+         31:09:56:e7:84:54:7f:02:a5:ca:f8:2e:60:89:a8:6b:85:e3:
+         b9:f6:d8:9a:f8:70:fe:96:9a:21:eb:41:09:6d:42:5d:db:44:
+         fa:23:c6:54:96:5d:4a:4e:9b:c8:15:1f:3c:ec:d7:0f:60:47:
+         16:7c:ca:ad
 -----BEGIN CERTIFICATE-----
-MIICiDCCAfGgAwIBAgIBCzANBgkqhkiG9w0BAQsFADB1MQswCQYDVQQGEwJVUzET
+MIIDCTCCAfGgAwIBAgIBCzANBgkqhkiG9w0BAQsFADB1MQswCQYDVQQGEwJVUzET
 MBEGA1UECAwKQ2FsaWZvcm5pYTEUMBIGA1UEBwwLU2FudGEgQ2xhcmExDTALBgNV
 BAoMBHBrZzUxEjAQBgNVBAMMCWNoNS4yX3RhMTEYMBYGCSqGSIb3DQEJARYJY2g1
-<<<<<<< HEAD
-LjJfdGExMB4XDTE0MTIwNjAzMDY0MloXDTE3MDkwMTAzMDY0MlowfTELMAkGA1UE
+LjJfdGExMB4XDTE2MTEyODIyNTA1NVoXDTE5MDgyNTIyNTA1NVowfTELMAkGA1UE
 BhMCVVMxEzARBgNVBAgMCkNhbGlmb3JuaWExFDASBgNVBAcMC1NhbnRhIENsYXJh
 MQ0wCwYDVQQKDARwa2c1MRYwFAYDVQQDDA1jczFfY2g1LjJfdGExMRwwGgYJKoZI
 hvcNAQkBFg1jczFfY2g1LjJfdGExMIGfMA0GCSqGSIb3DQEBAQUAA4GNADCBiQKB
-gQC2+F1MLDvAVT7rZp3Tp+FDYcT5GnugXce4U4nzN9MB07yEDl8SF9jJW+0LyDpG
-E27CO8DOOeWhqQOGMdJcGrSi+aMGkq41NAtFIJs8W2eFcMuvsKLwFFM95hx5pnd5
-guZErH7b4P1IAWkQ7FPXO2RSdCY/uXC4lpf3ulkitx/KTwIDAQABoyAwHjAMBgNV
-HRMBAf8EAjAAMA4GA1UdDwEB/wQEAwIHgDANBgkqhkiG9w0BAQsFAAOBgQAPWm2u
-m0czETKDS5GhovSPY4/HozOpJoEDkrrrwMkZKhl8YwlYi/LEK/mTxi05m5aRaI2u
-vcsFvYA1+/oF6eL2EKkzCCmGdspmQjmz8ov/Uh3RZr/laNMO324MrlBMCqEmhQpC
-mDeuNSnpVHPxyhck96er+SIHKN5jQl09KTmwKA==
-=======
-LjJfdGExMB4XDTEzMTIxMzAwMTMzNVoXDTE2MDkwODAwMTMzNVowfTELMAkGA1UE
-BhMCVVMxEzARBgNVBAgMCkNhbGlmb3JuaWExFDASBgNVBAcMC1NhbnRhIENsYXJh
-MQ0wCwYDVQQKDARwa2c1MRYwFAYDVQQDDA1jczFfY2g1LjJfdGExMRwwGgYJKoZI
-hvcNAQkBFg1jczFfY2g1LjJfdGExMIGfMA0GCSqGSIb3DQEBAQUAA4GNADCBiQKB
-gQC1bzvEquNrGuImQfJJ8UCFc9zs7wTUyfoFKfy7uYNf8QXSBpziUgmR19U8Re8/
-dyvI/Gl4GZblFMN+iq9WwETKXEm8PHEKuQVuKrc/AoqA2uerR+sYQBhKgFQs3ZcJ
-332uD/I6mlERr4a78exdRU1kEdUPL71565HBXiMuGKpuiQIDAQABoyAwHjAMBgNV
-HRMBAf8EAjAAMA4GA1UdDwEB/wQEAwIHgDANBgkqhkiG9w0BAQsFAAOBgQAwk4Xs
-PhsRA5eExGO/XAIytlavQqUoJH1jbKWcmvVSe8/AIpFHepIQGcRRCBpoXlCi8fys
-I4zdDKRqIY3beOFbKXuNPF6F2E5fJPQX+JaoYtsELZI86p9+O+8eRaoNiITpo+5C
-vRND3eSPDdvirgy+QHum8YYZ7v9tb1sROkFRnA==
->>>>>>> 047659a6
+gQCyOmM+c/ujJOWGApZVSs2zqMsSKWAmsCWGnnh6QPFdt+NZNM79Vm1YvEmekhOB
+BBGlvcpK1kxx/WeipH9Cndc9kKsHcVugjQMp4kHXg1lMte0v7Mvta07rxB7UKj1T
+T+Srp7fJLRIbO78qptwGJ4LUSaRtX4s45BHznZu7fUjATQIDAQABoyAwHjAMBgNV
+HRMBAf8EAjAAMA4GA1UdDwEB/wQEAwIHgDANBgkqhkiG9w0BAQsFAAOCAQEAND/7
+kT6+iGIqfe9KRfgbhV3F6KYjp4ZBTJg/obEmcLbG8O2JnbJCoeUew7h5jcwHqoZf
+MA2WrJxUW4Wj6ZIvJFeXV0UDYKh1hRx0rHsTyafoBwgCdx9SZm+RtC8WGV6icJTK
+txrF23XH+FR+OACGxn/G7YJ/RkRm1A5W0o8GyFf8aowApoScvRKMZ/Ud5+0A88Fk
+4VaRLQ96xodpxkZI5ISchYJ62lGP2fVFeGv/0sKMwkYsbvoRlGtaZTEigZR2tw70
+G4VPMQlW54RUfwKlyvguYImoa4XjufbYmvhw/paaIetBCW1CXdtE+iPGVJZdSk6b
+yBUfPOzXD2BHFnzKrQ==
 -----END CERTIFICATE-----