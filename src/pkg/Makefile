#
# CDDL HEADER START
#
# The contents of this file are subject to the terms of the
# Common Development and Distribution License (the "License").
# You may not use this file except in compliance with the License.
#
# You can obtain a copy of the license at usr/src/OPENSOLARIS.LICENSE
# or http://www.opensolaris.org/os/licensing.
# See the License for the specific language governing permissions
# and limitations under the License.
#
# When distributing Covered Code, include this CDDL HEADER in each
# file and include the License file at usr/src/OPENSOLARIS.LICENSE.
# If applicable, add the following below this CDDL HEADER, with the
# fields enclosed by brackets "[]" replaced with your own identifying
# information: Portions Copyright [yyyy] [name of copyright owner]
#
# CDDL HEADER END
#
<<<<<<< HEAD
# Copyright (c) 2010, 2012, Oracle and/or its affiliates. All rights reserved.
# Copyright (c) 2012, OmniTI Computer Consulting, Inc. All rights reserved.
=======
# Copyright (c) 2010, 2015, Oracle and/or its affiliates. All rights reserved.
>>>>>>> 047659a6
#

PKGVERS_COMPONENT = 0.5.11
PKGVERS_BUILTON   = 5.11
BUILDNUM          = 151002
UPDATENUM         = 0
SRUNUM            = 0
PLATNUM           = 0
#BUILDID.cmd       = \
#	hg tags | \
#	nawk '$$1 ~ /^s11u$(UPDATENUM)b[0-9]*/ {print substr($$1, 7) + 0; exit}'
#BUILDID           = $(BUILDID.cmd:sh)
<<<<<<< HEAD
BUILDID           = 0
#NIGHTLYID:sh      = hg parents --template '{rev}'
NIGHTLYID         = 1
#CHANGESET.cmd     = hg id -i
CHANGESET.cmd     = git show --abbrev-commit | head -1 | awk '{print $$2;}'
CHANGESET         = $(CHANGESET.cmd:sh)
CURBUILD.cmd      = \
	$(PKG) -R / list -H osnet-incorporation | \
		sed -e 's/.*-0\.\([^ .]*\).*/\1/'
CURBUILD          = $(CURBUILD.cmd:sh)
PKGVERS_BRANCH    = 0.$(BUILDNUM)
PKGVERS           = $(PKGVERS_COMPONENT),$(PKGVERS_BUILTON)-$(PKGVERS_BRANCH)
=======
BUILDID           = 151
NIGHTLYID:sh      = hg parents --template '{rev}' 2>/dev/null || git rev-list --all | wc -l | sed s/\ //g
CHANGESET:sh      = hg id -i 2>/dev/null || git log --pretty=format:'%h' -1
PKGVERS_BRANCH    = \
	$(PKGVERS_COMPONENT).$(UPDATENUM).$(SRUNUM).$(PLATNUM).$(BUILDID).$(NIGHTLYID)
#PKGVERS           = $(PKGVERS_COMPONENT),$(PKGVERS_BUILTON)-$(PKGVERS_BRANCH)
# XXX hardcode for now
BUILD_VERSION     = $(PKGVERS_BUILTON)-0.151.1.8.1
PKGVERS           = $(PKGVERS_COMPONENT),$(BUILD_VERSION)
>>>>>>> 047659a6
ARCH              = $(TARGET_ARCH:-%=%)
REV:sh            = date +%Y.%m.%d.%H.%M.%S

PDIR              = pkgtmp
PWD:sh            = pwd
PKGDEST           = $(PWD)/../../packages/$(ARCH)
PKGROOT           = $(PWD)/../../proto/root_$(ARCH)
PKGREPOTGT        = $(PKGDEST)/repo
PKGREPOLOC        = file://$(PKGDEST)/repo
PKGSEND_OPTS      = --no-index --no-catalog
PKGPUBLISHER      = pkg5-nightly
PKGPUBLISHER_LOCALIZABLE      = pkg5-localizable

POUND_SIGN:sh     = echo \\043
PUBLISHALL        = $(POUND_SIGN)
# This won't work if we obsolete a package in an update build, but shouldn't be
# necessary after we stop publishing duplicate packages.
MANIFESTS.cmd     = \
	cd manifests; \
	buildnum=$(BUILDID); \
	m=$$($(PKGMOGRIFY) -O /dev/null *.p5m ../transforms/nopublish); \
	echo "$$m" | while read name build; do \
		[[ $$build -ge $${buildnum%%.*} ]] && echo $$name; \
	done | sed -e 's/:/\\:/g'; \
	exit 0
MANIFESTS         = $(MANIFESTS.cmd:sh)
ALL_MANIFESTS:sh  = \
	cd manifests; \
	print *.p5m | sed -e 's/:/\\:/g'; \
	exit 0
$(PUBLISHALL)MANIFESTS      = $(ALL_MANIFESTS)
PKGCMDENV         = \
	PATH=$(PKGROOT)/usr/bin:/usr/sbin:/usr/bin \
	    PYTHONPATH=$(PKGROOT)/usr/lib/python2.7/vendor-packages
PKG               = /usr/bin/env $(PKGCMDENV) /usr/bin/python2.7 $(PKGROOT)/usr/bin/pkg
PKGDEPEND         = /usr/bin/env $(PKGCMDENV) /usr/bin/python2.7 $(PKGROOT)/usr/bin/pkgdepend
PKGFMT            = /usr/bin/env $(PKGCMDENV) /usr/bin/python2.7 $(PKGROOT)/usr/bin/pkgfmt
PKGLINT           = /usr/bin/env $(PKGCMDENV) /usr/bin/python2.7 $(PKGROOT)/usr/bin/pkglint
PKGMOGRIFY        = /usr/bin/env $(PKGCMDENV) /usr/bin/python2.7 $(PKGROOT)/usr/bin/pkgmogrify
PKGREPO           = /usr/bin/env $(PKGCMDENV) /usr/bin/python2.7 $(PKGROOT)/usr/bin/pkgrepo
PKGSEND           = /usr/bin/env $(PKGCMDENV) /usr/bin/python2.7 $(PKGROOT)/usr/bin/pkgsend
MOGRIFESTS        = $(MANIFESTS:%.p5m=$(PDIR)/%.mog)
ALL_MOGRIFESTS    = $(ALL_MANIFESTS:%.p5m=$(PDIR)/%.mog)
PUBLIFESTS        = $(MANIFESTS:%.p5m=$(PDIR)/%.pub)
DEPENDED          = $(MANIFESTS:%.p5m=$(PDIR)/%.dep)
INCORP            = consolidation\:ips\:ips-incorporation

PM_TRANSFORMS     = defaults

i386_DEFINES      = \
	i386_ONLY=''    \
	sparc_ONLY=$(POUND_SIGN)

sparc_DEFINES     = \
	i386_ONLY=$(POUND_SIGN) \
	sparc_ONLY=''

ARCH_DEFINES      = $($(ARCH)_DEFINES)

PKGMOG_DEFVALS    = \
	ARCH=$(ARCH) \
	PKGVERS_COMPONENT=$(PKGVERS_COMPONENT) \
	PKGVERS_BUILTON=$(PKGVERS_BUILTON) \
	PKGVERS_BRANCH=$(PKGVERS_BRANCH) \
	PKGVERS=$(PKGVERS) \
	REV=$(REV) \
	PYDIR=usr/lib/python2.7 \
	PYDIRVP=usr/lib/python2.7/vendor-packages \
	CHANGESET=$(CHANGESET) \
	PKGPUBLISHER_LOCALIZABLE=$(PKGPUBLISHER_LOCALIZABLE)
PKGMOG_DEFINES    = $(PKGMOG_DEFVALS:%=-D %)
PKGMOG_DEFINES    += $(ARCH_DEFINES:%=-D %)

all: $(MOGRIFESTS)
install: lint

clean:
	rm -rf $(PDIR)

clobber: clean
	rm -rf $(PKGDEST) Makefile.link

pkgfmt:
	$(PKGFMT) -c manifests/*.p5m

# Pass SVr4 package production off to its own makefile
svr4:
	$(MAKE) -f Makefile.svr4 _svr4

$(PDIR):
	mkdir -p $@

# Finalize the repository
repository-metadata: pkgfmt publish-pkgs
	$(PKGREPO) -s $(PKGDEST)/repo refresh

publish-pkgs: $(PKGREPOTGT) .WAIT $(PUBLIFESTS)

# Initialize the dummy local repository
$(PKGDEST)/repo:
	$(PKGREPO) create $@
	$(PKGREPO) -s $@ set publisher/prefix=$(PKGPUBLISHER)
	$(PKGREPO) -s $@ add-publisher $(PKGPUBLISHER_LOCALIZABLE)

# Special rule for creating the incorporation.  Note that the incorporation
# looks at all manifests, not just the ones listed in $(MANIFESTS).  This is
# because we need to incorporate obsolete and renamed packages, even if we
# choose not to continue republishing them.
#$(PDIR)/$(INCORP).mog: manifests/$(INCORP).p5m $(PDIR) \
#	$(ALL_MOGRIFESTS:$(PDIR)/$(INCORP).mog=)
#	$(PKGMOGRIFY) -I transforms defaults incorp2 manifests/$(INCORP).p5m | \
#		$(PKGMOGRIFY) $(PKGMOG_DEFINES) -D DEPTYPE=incorporate \
#		-I transforms -O $@ /dev/stdin incorp \
#		$(ALL_MOGRIFESTS:$(PDIR)/$(INCORP).mog=)

# The main mogrification rule
$(PDIR)/%.mog: manifests/%.p5m $(PM_TRANSFORMS:%=transforms/%) $(PDIR) \
	$(PM_TRANSFORMS:%=transforms/%)
	$(PKGMOGRIFY) $(PKGMOG_DEFINES) -I transforms -O $@ $< $(PM_TRANSFORMS)

# The main dependency generation rule
$(PDIR)/%.dep: $(PDIR)/%.mog
	$(PKGDEPEND) generate -m -d $(PKGROOT) $< > $@

# Resolve all dependencies at once, providing a single target that publication
# can use.
$(PDIR)/.resolved: $(DEPENDED)
	$(PKGDEPEND) resolve -e external_deps.txt -m $(DEPENDED)
	touch $@

# The main publication rule
$(PDIR)/%.pub: $(PDIR)/.resolved $(PKGREPOTGT)
	$(PKGSEND) -s $(PKGREPOLOC) publish -d $(PKGROOT) \
		-d license_files -T \*.py --fmri-in-manifest $(PKGSEND_OPTS) \
		$(@:%.pub=%.dep.res)
	touch $@

# Compare the proto area with the package manifests; if they've got different
# filesets, complain
check: $(PDIR)/protomanifest $(PDIR)/pkgmanifest
	pkgdiff $(PDIR)/protomanifest $(PDIR)/pkgmanifest

# We either lint against a reference repository, provided in
# $(PKGLINT_REF_REPO) or just with the repository we built.
# If the latter, we expect a number of pkglint warnings, due
# to being unable to lookup dependencies.
# Rather than using the pkglint return code, we collect the
# output, remove versioning information then diff against
# a list of those expected warnings.
#
# From this diff, we produce two files:
# 1) a list of fixed pkglint errors/warnings previously
#    recorded in the whitelist
# 2) a list of new pkglint errors/warnings
#
# If new warnings/errors appear in the lint output, we return an error.
#
# To tell pkglint to bypass any potential missing dependencies during
# the lint run, please edit external_deps.txt
lint: repository-metadata $(PDIR)
	@sed -e "s#/usr/share/lib/pkg/opensolaris.org.sections#$(PKGROOT)&#" \
		< ips-pkglintrc > $(PDIR)/pkglintrc

	@# Ensure that the shipped pkglint_whitelist.txt is self-consistent.
	@# That is, when sorting it in the C locale and diffing the output
	@# against itself, we should see no differences.
	@# (This catches whitelist putbacks that aren't correctly sorted)
	@env LC_ALL=C sort pkglint_whitelist.txt | diff - pkglint_whitelist.txt
	@echo "Running pkglint"
	@rm -rf $(PDIR)/pkglint-cache
	@rm -f $(PDIR)/pkglint-out*
	@if [ -n "$(PKGLINT_REF_REPO)" ]; then				\
		env LC_ALL=C $(PKGLINT) -f $(PDIR)/pkglintrc \
			-c $(PDIR)/pkglint-cache \
			-r $(PKGLINT_REF_REPO) -l $(PKGREPOLOC); \
	fi
	-@if [ -z "$(PKGLINT_REF_REPO)" ]; then				\
		cat external_deps_fragment.pkglintrc >> $(PDIR)/pkglintrc; \
		cat external_deps.txt >> $(PDIR)/pkglintrc;	\
		( $(PKGLINT) -c $(PDIR)/pkglint-cache			\
			-f $(PDIR)/pkglintrc				\
			-l $(PKGREPOLOC) > /dev/null ) 2>&1 |	\
			sed -e 's/@[0-9TZ.:,-]*//g' |			\
			env LC_ALL=C sort |				\
			diff pkglint_whitelist.txt -			\
			| grep -v pkglint.manifest007			\
			| grep -v pkglint.action008			\
			> $(PDIR)/pkglint-out-diff.txt;			\
									\
		egrep "^< WARNING |^< ERROR |^< CRITICAL "		\
			$(PDIR)/pkglint-out-diff.txt			\
			> $(PDIR)/pkglint-out-fixes.txt;		\
		egrep -v "^< WARNING |^< ERROR |^< CRITICAL "		\
			$(PDIR)/pkglint-out-diff.txt			\
			| sed -e '/^[0-9,]*[ad][0-9,]*$$/d'		\
			> $(PDIR)/pkglint-out-breakage.txt;		\
	fi
	@if [ -s $(PDIR)/pkglint-out-fixes.txt ]; then			\
		echo "";						\
		echo "The following pkglint errors are now fixed:";	\
		cat $(PDIR)/pkglint-out-fixes.txt;			\
		echo "pkglint-whitelist.txt should be updated";		\
	fi
	@if [ -s $(PDIR)/pkglint-out-breakage.txt ]; then		\
		echo "";						\
		echo "New pkglint errors detected:";			\
		cat $(PDIR)/pkglint-out-breakage.txt;			\
		exit 1;						\
	fi

# A little bit of Python is the easiest way to generate the commandline options
# to pkgsend generate.
TARGETS.cmd       = \
	$(PKGMOGRIFY) -O /dev/null transforms/find-links $(MOGRIFESTS) | \
		python -c 'import os, sys; print(" ".join(("--target " + os.path.normpath(os.path.join(os.path.dirname(p), t)) for p, t in (l.strip().split() for l in sys.stdin.readlines()))))'

# Create a pseudo-manifest of the proto area
$(PDIR)/protomanifest: FRC transforms/compare-strip $(PDIR)
	$(PKGSEND) generate $(TARGETS.cmd:sh) $(PKGROOT) | \
		$(PKGMOGRIFY) $(PKGMOG_DEFINES) transforms/compare-strip \
		/dev/stdin > $@

# Create a pseudo-manifest of the combined packages
$(PDIR)/pkgmanifest: $(MOGRIFESTS) transforms/compare-strip $(PDIR)
	$(PKGMOGRIFY) $(PKGMOG_DEFINES) transforms/compare-strip $(MOGRIFESTS) \
		> $@

FRC:<|MERGE_RESOLUTION|>--- conflicted
+++ resolved
@@ -18,12 +18,8 @@
 #
 # CDDL HEADER END
 #
-<<<<<<< HEAD
-# Copyright (c) 2010, 2012, Oracle and/or its affiliates. All rights reserved.
+# Copyright (c) 2010, 2015, Oracle and/or its affiliates. All rights reserved.
 # Copyright (c) 2012, OmniTI Computer Consulting, Inc. All rights reserved.
-=======
-# Copyright (c) 2010, 2015, Oracle and/or its affiliates. All rights reserved.
->>>>>>> 047659a6
 #
 
 PKGVERS_COMPONENT = 0.5.11
@@ -36,7 +32,6 @@
 #	hg tags | \
 #	nawk '$$1 ~ /^s11u$(UPDATENUM)b[0-9]*/ {print substr($$1, 7) + 0; exit}'
 #BUILDID           = $(BUILDID.cmd:sh)
-<<<<<<< HEAD
 BUILDID           = 0
 #NIGHTLYID:sh      = hg parents --template '{rev}'
 NIGHTLYID         = 1
@@ -49,17 +44,6 @@
 CURBUILD          = $(CURBUILD.cmd:sh)
 PKGVERS_BRANCH    = 0.$(BUILDNUM)
 PKGVERS           = $(PKGVERS_COMPONENT),$(PKGVERS_BUILTON)-$(PKGVERS_BRANCH)
-=======
-BUILDID           = 151
-NIGHTLYID:sh      = hg parents --template '{rev}' 2>/dev/null || git rev-list --all | wc -l | sed s/\ //g
-CHANGESET:sh      = hg id -i 2>/dev/null || git log --pretty=format:'%h' -1
-PKGVERS_BRANCH    = \
-	$(PKGVERS_COMPONENT).$(UPDATENUM).$(SRUNUM).$(PLATNUM).$(BUILDID).$(NIGHTLYID)
-#PKGVERS           = $(PKGVERS_COMPONENT),$(PKGVERS_BUILTON)-$(PKGVERS_BRANCH)
-# XXX hardcode for now
-BUILD_VERSION     = $(PKGVERS_BUILTON)-0.151.1.8.1
-PKGVERS           = $(PKGVERS_COMPONENT),$(BUILD_VERSION)
->>>>>>> 047659a6
 ARCH              = $(TARGET_ARCH:-%=%)
 REV:sh            = date +%Y.%m.%d.%H.%M.%S
 
