'\" te
.\" Copyright (c) 2007, 2013, Oracle and/or its affiliates. All rights reserved.
.TH pkg 1 "04 Oct 2013" "SunOS 5.11" "User Commands"
.SH NAME
pkg \- Image Packaging System retrieval client
.SH SYNOPSIS
.LP
.nf
/usr/bin/pkg [\fIoptions\fR] command [\fIcmd_options\fR] [\fIoperands\fR]
.fi

.LP
.nf
/usr/bin/pkg refresh [-q] [--full] [\fIpublisher\fR ...]
.fi

.LP
.nf
/usr/bin/pkg install [-nvq] [-C \fIn\fR] [-g \fIpath_or_uri\fR]...
    [--accept] [--licenses] [--no-be-activate] [--no-index]
    [--no-refresh] [--no-backup-be | --require-backup-be]
    [--backup-be-name \fIname\fR]
    [--deny-new-be | --require-new-be] [--be-name \fIname\fR]
    [--reject \fIpkg_fmri_pattern\fR]... \fIpkg_fmri_pattern\fR ...
.fi

.LP
.nf
/usr/bin/pkg uninstall [-nvq] [-C \fIn\fR] [--no-be-activate]
    [--no-index] [--no-backup-be | --require-backup-be]
    [--backup-be-name \fIname\fR]
    [--deny-new-be | --require-new-be] [--be-name \fIname\fR]
    \fIpkg_fmri_pattern\fR ...
.fi

.LP
.nf
/usr/bin/pkg update [-fnvq] [-C \fIn\fR] [-g \fIpath_or_uri\fR]...
    [--accept] [--licenses] [--no-be-activate] [--no-index]
    [--no-refresh] [--no-backup-be | --require-backup-be]
    [--backup-be-name \fIname\fR]
    [--deny-new-be | --require-new-be] [--be-name \fIname\fR]
    [--reject \fIpkg_fmri_pattern\fR]... [\fIpkg_fmri_pattern\fR ...]
.fi

.LP
.nf
/usr/bin/pkg list [-Hafnqsuv] [-g \fIpath_or_uri\fR]...
    [--no-refresh] [\fIpkg_fmri_pattern\fR ...]
.fi

.LP
.nf
/usr/bin/pkg info [-lqr] [-g \fIpath_or_uri\fR]... [--license]
    [\fIpkg_fmri_pattern\fR ...]
.fi

.LP
.nf
/usr/bin/pkg contents [-Hmr] [-a \fIattribute\fR=\fIpattern\fR]...
    [-g \fIpath_or_uri\fR]... [-o \fIattribute\fR[,\fIattribute\fR]...]...
    [-s \fIsort_key\fR] [-t \fIaction_name\fR[,\fIaction_name\fR]...]...
    [\fIpkg_fmri_pattern\fR ...]
.fi

.LP
.nf
/usr/bin/pkg search [-HIaflpr]
    [-o \fIattribute\fR[,\fIattribute\fR]...]... [-s \fIrepo_uri\fR] \fIquery\fR
.fi

.LP
.nf
/usr/bin/pkg verify [-Hqv] [\fIpkg_fmri_pattern\fR ...]
.fi

.LP
.nf
/usr/bin/pkg fix [--accept] [--licenses]
    [\fIpkg_fmri_pattern\fR ...]
.fi

.LP
.nf
/usr/bin/pkg revert [-nv] [--no-be-activate]
    [--no-backup-be | --require-backup-be]
    [--backup-be-name \fIname\fR]
    [--deny-new-be | --require-new-be] [--be-name \fIname\fR]
    (--tagged \fItag-name\fR ... | \fIpath-to-file\fR ...)
.fi

.LP
.nf
/usr/bin/pkg mediator [-aH] [-F \fIformat\fR] [\fImediator\fR ...]
.fi

.LP
.nf
usr/bin/pkg set-mediator [-nv] [-I \fIimplementation\fR]
    [-V \fIversion\fR] [--no-be-activate]
    [--no-backup-be | --require-backup-be]
    [--backup-be-name \fIname\fR]
    [--deny-new-be | --require-new-be] [--be-name \fIname\fR]
    \fImediator\fR ...
.fi

.LP
.nf
/usr/bin/pkg unset-mediator [-nvIV] [--no-be-activate]
    [--no-backup-be | --require-backup-be]
    [--backup-be-name \fIname\fR]
    [--deny-new-be | --require-new-be] [--be-name \fIname\fR]
    \fImediator\fR ...
.fi

.LP
.nf
/usr/bin/pkg variant [-Haiv] [-F \fIformat\fR] [\fIvariant_pattern\fR ...]
.fi

.LP
.nf
/usr/bin/pkg change-variant [-nvq] [-C \fIn\fR] [-g \fIpath_or_uri\fR]...
    [--accept] [--licenses] [--no-be-activate]
    [--no-backup-be | --require-backup-be]
    [--backup-be-name \fIname\fR]
    [--deny-new-be | --require-new-be] [--be-name \fIname\fR]
    \fIvariant_name\fR=\fIvalue\fR ...
.fi

.LP
.nf
/usr/bin/pkg facet [-Haim] [-F \fIformat\fR] [\fIfacet_pattern\fR ...]
.fi

.LP
.nf
/usr/bin/pkg change-facet [-nvq] [-C \fIn\fR] [-g \fIpath_or_uri\fR]...
    [--accept] [--licenses] [--no-be-activate]
    [--no-backup-be | --require-backup-be]
    [--backup-be-name \fIname\fR]
    [--deny-new-be | --require-new-be] [--be-name \fIname\fR]
    \fIfacet_name\fR=(True|False|None) ...
.fi

.LP
.nf
/usr/bin/pkg avoid [\fIpkg_fmri_pattern\fR ...]
.fi

.LP
.nf
/usr/bin/pkg unavoid [\fIpkg_fmri_pattern\fR ...]
.fi

.LP
.nf
/usr/bin/pkg freeze [-n] [-c \fIreason\fR] [\fIpkg_fmri_pattern\fR ...]
.fi

.LP
.nf
/usr/bin/pkg unfreeze [-n] [\fIpkg_name_pattern\fR ...]
.fi

.LP
.nf
/usr/bin/pkg property [-H] [\fIpropname\fR ...]
.fi

.LP
.nf
/usr/bin/pkg set-property \fIpropname\fR \fIpropvalue\fR
.fi

.LP
.nf
/usr/bin/pkg add-property-value \fIpropname\fR \fIpropvalue\fR
.fi

.LP
.nf
/usr/bin/pkg remove-property-value \fIpropname\fR \fIpropvalue\fR
.fi

.LP
.nf
/usr/bin/pkg unset-property \fIpropname\fR ...
.fi

.LP
.nf
/usr/bin/pkg publisher [-HPn] [-F \fIformat\fR] [\fIpublisher\fR ...]
.fi

.LP
.nf
/usr/bin/pkg set-publisher [-Ped] [-k \fIssl_key\fR] [-c \fIssl_cert\fR]
    [-g \fIorigin_to_add\fR | --add-origin \fIorigin_to_add\fR]...
    [-G \fIorigin_to_remove\fR | --remove-origin \fIorigin_to_remove\fR]...
    [-m \fImirror_to_add\fR | --add-mirror \fImirror_to_add\fR]...
    [-M \fImirror_to_remove\fR | --remove-mirror \fImirror_to_remove\fR]...
    [--enable] [--disable] [--no-refresh] [--reset-uuid]
    [--non-sticky] [--sticky] [--search-after \fIpublisher\fR]
    [--search-before \fIpublisher\fR] [--search-first]
    [--approve-ca-cert \fIpath_to_CA\fR]
    [--revoke-ca-cert \fIhash_of_CA_to_remove\fR]
    [--unset-ca-cert \fIhash_of_CA_to_remove\fR]
    [--set-property \fIname_of_property\fR=\fIvalue\fR]
    [--add-property-value \fIname_of_property\fR=\fIvalue_to_add\fR]
    [--remove-property-value \fIname_of_property\fR=\fIvalue_to_remove\fR]
    [--unset-property \fIname_of_property_to_delete\fR]
    [--proxy \fIproxy_to_use\fR] \fIpublisher\fR
.fi

.LP
.nf
/usr/bin/pkg set-publisher -p \fIrepo_uri\fR [-Ped]
    [-k \fIssl_key\fR] [-c \fIssl_cert\fR] [--non-sticky] [--sticky]
    [--search-after \fIpublisher\fR] [--search-before \fIpublisher\fR
    [--search-first] [--approve-ca-cert \fIpath_to_CA\fR]
    [--revoke-ca-cert \fIhash_of_CA_to_remove\fR]
    [--unset-ca-cert \fIhash_of_CA_to_remove\fR]
    [--set-property \fIname_of_property\fR=\fIvalue\fR]
    [--add-property-value \fIname_of_property\fR=\fIvalue_to_add\fR]
    [--remove-property-value \fIname_of_property\fR=\fIvalue_to_remove\fR]
    [--unset-property \fIname_of_property_to_delete\fR]
    [--proxy \fIproxy_to_use\fR] [\fIpublisher\fR]
.fi

.LP
.nf
/usr/bin/pkg unset-publisher \fIpublisher\fR ...
.fi

.LP
.nf
/usr/bin/pkg history [-HNl]
    [-t \fItime\fR | \fItime\fR-\fItime\fR[,\fItime\fR | \fItime\fR-\fItime\fR]...]...
    [-o \fIcolumn\fR[,\fIcolumn\fR]...]... [-n \fInumber\fR]
.fi

.LP
.nf
/usr/bin/pkg purge-history
.fi

.LP
.nf
/usr/bin/pkg rebuild-index
.fi

.LP
.nf
/usr/bin/pkg update-format
.fi

.LP
.nf
/usr/bin/pkg version
.fi

.LP
.nf
/usr/bin/pkg help
.fi

.LP
.nf
/usr/bin/pkg image-create [-FPUfz] [--force]
    [--full | --partial | --user] [--zone]
    [-k \fIssl_key\fR] [-c \fIssl_cert\fR] [--no-refresh]
    [--variant \fIvariant_name\fR=\fIvalue\fR]...
    [-g \fIpath_or_uri\fR | --origin \fIpath_or_uri\fR]...
    [-m \fIuri\fR | --mirror \fIuri\fR]...
    [--set-property \fIname_of_property\fR=\fIvalue\fR]
    [--facet \fIfacet_name\fR=(True|False)]...
    [(-p | --publisher) [\fIname\fR=]\fIrepo_uri\fR] \fIdir\fR
.fi

.SH DESCRIPTION
.sp
.LP
\fBpkg\fR is the retrieval client for the Image Packaging System. With a valid configuration, \fBpkg\fR can be invoked to create locations for packages to be installed, called images, and install packages into those images. Packages are published by publishers, who can make their packages available at one or more repositories, or in package archives. \fBpkg\fR retrieves packages from a publisher's repository or package archives and installs the packages into an image.
.sp
.LP
A publisher name identifies a person, group of persons, or an organization as the source of one or more packages. To avoid publisher name collisions and help identify the publisher, a best practice is to use a domain name that represents the entity publishing the packages as a publisher name.
.sp
.LP
A repository is a location where clients can publish and retrieve package content (files contained within the package such as programs and documents) and metadata (information about the package such as its name and description). As an example, a publisher named \fBexample.org\fR might have their repository located at the URI \fBhttp://example.org/repository\fR.
.sp
.LP
\fBpkg\fR can also uninstall packages, refresh publisher metadata (such as the list of available packages), validate package installation in an image, and query the image for various tokens. These queries can also be made of \fBpkg\fR(5) repositories.
.sp
.LP
Images can be of three types: full images, capable of providing a complete system; partial images, which are linked to a full image (parent image), but do not provide a complete system on their own; and user images.
.SH OPTIONS
.sp
.LP
The following options are supported:
.sp
.ne 2
.mk
.na
\fB\fB-?\fR\fR
.ad
.br
.na
\fB\fB--help\fR\fR
.ad
.sp .6
.RS 4n
Display a usage message.
.RE

.sp
.ne 2
.mk
.na
\fB\fB-R\fR \fIdir\fR\fR
.ad
.sp .6
.RS 4n
Operate on the image rooted at \fIdir\fR. If no directory was specified or determined based on environment, the default is /. See the "Environment Variables" section for more information.
.RE

.SH SUB-COMMANDS
.sp
.LP
The following subcommands are supported:
.sp
.ne 2
.mk
.na
\fB\fBpkg refresh\fR [\fB-q\fR] [\fB--full\fR] [\fIpublisher\fR ...]\fR
.ad
.sp .6
.RS 4n
Update the client's list of available packages and publisher metadata for all publishers.
.sp
.ne 2
.mk
.na
\fB\fIpublisher\fR\fR
.ad
.sp .6
.RS 4n
Update the client's list of available packages and publisher metadata only for the specified publishers.
.RE

.sp
.ne 2
.mk
.na
\fB\fB-q\fR\fR
.ad
.sp .6
.RS 4n
Hide progress messages during the requested operation.
.RE

.sp
.ne 2
.mk
.na
\fB\fB--full\fR\fR
.ad
.sp .6
.RS 4n
Force a full retrieval of all publisher metadata, instead of attempting an incremental update, and request that any proxies used during the operation ignore cached data. This option exists for troubleshooting purposes and should not be used on a regular basis.
.RE

.RE

.sp
.ne 2
.mk
.na
\fB\fBpkg install\fR [\fB-nvq\fR] [\fB-C\fR \fIn\fR] [\fB-g\fR \fIpath_or_uri\fR]... [\fB--accept\fR] [\fB--licenses\fR] [\fB--no-be-activate\fR] [\fB--no-index\fR] [\fB--no-refresh\fR] [\fB--no-backup-be\fR | \fB--require-backup-be\fR] [\fB--backup-be-name\fR \fIname\fR] [\fB--deny-new-be\fR | \fB--require-new-be\fR] [\fB--be-name\fR \fIname\fR] [\fB--reject\fR \fIpkg_fmri_pattern\fR]... \fIpkg_fmri_pattern\fR ...\fR
.ad
.sp .6
.RS 4n
Install and update the specified packages to the newest version that match \fIpkg_fmri_pattern\fR allowed by the packages installed in the image. To explicitly request the latest version of a package, use \fBlatest\fR for the version portion of \fIpkg_fmri_pattern\fR. For example, specify \fBvim@latest\fR.
.sp
Packages are selected based on publisher search order and stickiness. See the \fBpkg publisher\fR and \fBpkg set-publisher\fR commands for information about search order and stickiness. If the \fIpkg_fmri_pattern\fR does not specify the publisher, the first publisher that provides a matching package is used as the installation source. If that publisher does not provide a version of the package that can be installed in this image, then the installation operation fails. Use the \fBpkg list -a\fR command to see which publishers provide a version of the package that can be installed in this image.
.sp
If more than one \fIpkg_fmri_pattern\fR is specified, and if any of the specified packages cannot be installed in this image, then none of the specified packages will be installed.
.sp
Some configuration files might be renamed or replaced during the installation process. For more information on how the package system determines which files to preserve, and how they are preserved during package operations, see "File Actions" in the \fBpkg\fR(5) man page.
.sp
If a package is on the avoid list, installing it removes it from that list.
.sp
.ne 2
.mk
.na
\fB\fB-g\fR \fIpath_or_uri\fR\fR
.ad
.sp .6
.RS 4n
Temporarily add the specified package repository or archive to the list of sources in the image from which to retrieve package data. Repositories that require a client SSL certificate cannot be used with this option. This option can be specified multiple times.
.sp
<<<<<<< HEAD
.in +2
.nf
NAME (PUBLISHER)            VERSION           IFO
system/core-os              0.5.11-0.151      i--
x11/wm/fvwm (fvwm.org)      2.6.1-3           i--
.fi
.in -2
=======
When deciding which version of a package to use, publishers configured in the image, but not found in the specified \fIpath_or_uri\fR sources, take precedence. If the version of the package to be installed is provided by a publisher configured in the image and by a \fIpath_or_uri\fR source, the client retrieves the content for that package from the \fIpath_or_uri\fR sources. After installation or update, any packages provided by publishers not configured in the image are added to the image configuration without an origin. Use the \fBpkg publisher\fR command to see which publishers are configured in the image.
.RE
>>>>>>> 8d102081

.sp
.ne 2
.mk
.na
\fB\fB-n\fR\fR
.ad
.sp .6
.RS 4n
Perform a trial run of the operation with no package changes made.
.RE

.sp
.ne 2
.mk
.na
\fB\fB-v\fR\fR
.ad
.sp .6
.RS 4n
Issue verbose progress messages during the requested operation, and display detailed planning information (such as changing facets, mediators, and variants). This option can be specified multiple times to increase the amount of planning information displayed.
.RE

.sp
.ne 2
.mk
.na
\fB\fB-q\fR\fR
.ad
.sp .6
.RS 4n
Hide progress messages during the requested operation.
.RE

.sp
.ne 2
.mk
.na
\fB\fB-C\fR \fIn\fR\fR
.ad
.sp .6
.RS 4n
Specify the number of child images to update in parallel. When recursing into child images (usually zones), update at most \fIn\fR child images in parallel. The default number of child images to update in parallel is 1. If \fIn\fR is 0 or a negative number, all child images are updated in parallel. See also \fBPKG_CONCURRENCY\fR in the "Environment Variables" section.
.RE

.sp
.ne 2
.mk
.na
\fB\fB--accept\fR\fR
.ad
.sp .6
.RS 4n
Indicate that you agree to and accept the terms of the licenses of the packages that are updated or installed. If you do not provide this option, and any package licenses require acceptance, the installation operation fails.
.RE

.sp
.ne 2
.mk
.na
\fB\fB--licenses\fR\fR
.ad
.sp .6
.RS 4n
Display all of the licenses for the packages that are installed or updated as part of this operation. For updated packages, display the license only if the license has changed.
.RE

.sp
.ne 2
.mk
.na
\fB\fB--no-backup-be\fR\fR
.ad
.sp .6
.RS 4n
Do not create a backup boot environment.
.RE

.sp
.ne 2
.mk
.na
\fB\fB--no-be-activate\fR\fR
.ad
.sp .6
.RS 4n
If a boot environment is created, do not set it as the active boot environment on the next boot. See the \fBbeadm\fR(1M) man page for more information.
.RE

.sp
.ne 2
.mk
.na
\fB\fB--no-index\fR\fR
.ad
<<<<<<< HEAD
.RS 17n
.rt  
Corresponds to the full form FMRI of the package containing the action, such as \fBpkg://jeos.omniti.com/web/amp@0.5.11,5.11-0.151:20110705T153434Z\fR.
=======
.sp .6
.RS 4n
Do not update the search indexes after the operation has completed successfully.
>>>>>>> 8d102081
.RE

.sp
.ne 2
.mk
.na
\fB\fB--no-refresh\fR\fR
.ad
.sp .6
.RS 4n
Do not attempt to contact the repositories for the image's publishers to retrieve the newest list of available packages and other metadata.
.RE

.sp
.ne 2
.mk
.na
\fB\fB--backup-be-name\fR \fIname\fR\fR
.ad
<<<<<<< HEAD
.RS 17n
.rt  
Corresponds to the publisher of the package containing the action, such as \fBjeos.omniti.com\fR.
=======
.sp .6
.RS 4n
Name the created backup boot environment using the given argument. Use of \fB--backup-be-name\fR implies \fB--require-backup-be\fR. See also the \fBbeadm\fR(1M) man page.
>>>>>>> 8d102081
.RE

.sp
.ne 2
.mk
.na
\fB\fB--be-name\fR \fIname\fR\fR
.ad
<<<<<<< HEAD
.RS 17n
.rt  
Corresponds to the short form FMRI of the package containing the action, such as \fBpkg://jeos.omniti.com/web/amp@0.5.11,5.11-0.151\fR
=======
.sp .6
.RS 4n
Rename the newly created boot environment to be the argument given. Use of \fB--be-name\fR implies \fB--require-new-be\fR. See also the \fBbeadm\fR(1M) man page.
>>>>>>> 8d102081
.RE

.sp
.ne 2
.mk
.na
\fB\fB--require-backup-be\fR\fR
.ad
.sp .6
.RS 4n
Always create a backup boot environment if a new boot environment will not be created. Without this option, a backup boot environment is created based on image policy. See \fBbe-policy\fR in "Image Properties" below for an explanation of when backup boot environments are created automatically.
.RE

.sp
.ne 2
.mk
.na
\fB\fB--require-new-be\fR\fR
.ad
.sp .6
.RS 4n
Always create a new boot environment. Without this option, a boot environment is created based on image policy. See \fBbe-policy\fR in "Image Properties" below for an explanation of when boot environments are created automatically. This option cannot be combined with \fB--require-backup-be\fR.
.RE

.sp
.ne 2
.mk
.na
\fB\fB--deny-new-be\fR\fR
.ad
.sp .6
.RS 4n
Do not create a new boot environment. This operation is not performed if a new boot environment is required.
.RE

.sp
.ne 2
.mk
.na
\fB\fB--reject\fR \fIpkg_fmri_pattern\fR\fR
.ad
.sp .6
.RS 4n
Prevent packages with names matching the given pattern from being installed. If matching packages are already installed, they are removed as part of this operation. Rejected packages that are the target of group dependencies are placed on the avoid list. This option can be specified multiple times.
.RE

.RE

.sp
.ne 2
.mk
.na
\fB\fBpkg uninstall\fR [\fB-nvq\fR] [\fB-C\fR \fIn\fR] [\fB--no-be-activate\fR] [\fB--no-index\fR] [\fB--no-backup-be\fR | \fB--require-backup-be\fR] [\fB--backup-be-name\fR \fIname\fR] [\fB--deny-new-be\fR | \fB--require-new-be\fR] [\fB--be-name\fR \fIname\fR] \fIpkg_fmri_pattern\fR ...\fR
.ad
.sp .6
.RS 4n
Remove installed packages that match \fIpkg_fmri_pattern\fR.
.sp
If a package is the subject of a group dependency, uninstalling it places it on the avoid list. See the \fBavoid\fR subcommand below.
.sp
For descriptions of options, see the \fBinstall\fR command above.
.sp
In the command output, note any messages that say a new boot environment has been created. If a new boot environment has been created and activated, that is the environment that is booted by default on next reboot. See the \fBbeadm\fR(1M) man page for information about managing boot environments.
.RE

.sp
.ne 2
.mk
.na
\fB\fBpkg update\fR [\fB-fnvq\fR] [\fB-C\fR \fIn\fR] [\fB-g\fR \fIpath_or_uri\fR]... [\fB--accept\fR] [\fB--licenses\fR] [\fB--no-be-activate\fR] [\fB--no-index\fR] [\fB--no-refresh\fR] [\fB--no-backup-be\fR | \fB--require-backup-be\fR] [\fB--backup-be-name\fR \fIname\fR] [\fB--deny-new-be\fR | \fB--require-new-be\fR] [\fB--be-name\fR \fIname\fR] [\fB--reject\fR \fIpkg_fmri_pattern\fR]... [\fIpkg_fmri_pattern\fR ...]\fR
.ad
.sp .6
.RS 4n
Update all packages installed in the current image to the newest version allowed by the constraints imposed on the system by installed packages and publisher configuration.
.sp
.ne 2
.mk
.na
\fB\fIpkg_fmri_pattern\fR\fR
.ad
.sp .6
.RS 4n
Update only the specified packages installed in the current image. If asterisk (*) is one of the \fIpkg_fmri_pattern\fR patterns provided, update all packages installed in the current image as described above.
.sp
To explicitly request the latest version of a package, use \fBlatest\fR for the version portion of \fIpkg_fmri_pattern\fR. For example, specify \fBvim@latest\fR.
.sp
Versions older or newer than what is already installed can be specified to perform in-place downgrades or upgrades of specific packages. Updating specific packages across package rename or obsolete boundaries is not supported.
.sp
Any preserved configuration files that are part of packages to be downgraded and that have been changed since the original version was installed are renamed using the extension \fB\&.update\fR. For more information about how the package system determines which files to preserve, and how these files are preserved during package upgrades, see "File Actions" in the \fBpkg\fR(5) man page.
.sp
If more than one \fIpkg_fmri_pattern\fR is specified, and if any of the specified packages cannot be updated in this image, then none of the specified packages will be updated.
.RE

.sp
.ne 2
.mk
.na
\fB\fB-f\fR\fR
.ad
.sp .6
.RS 4n
Do not execute the client up-to-date check when updating all installed packages.
.RE

For all other options, see the \fBinstall\fR command above.
.sp
In the command output, note any messages that say a new boot environment has been created. If a new boot environment has been created and activated, that is the environment that is booted by default on next reboot if you do not specify the \fB--no-be-activate\fR option. See the \fBbeadm\fR(1M) man page for information about managing boot environments.
.RE

.sp
.ne 2
.mk
.na
\fB\fBpkg list\fR [\fB-Hafnqsuv\fR] [\fB-g\fR \fIpath_or_uri\fR]... [\fB--no-refresh\fR] [\fIpkg_fmri_pattern\fR ...]\fR
.ad
.sp .6
.RS 4n
Display a list of all packages installed in the current image, including information such as version and installed state. By default, package variants for a different architecture or zone type are excluded. The usual output is in three columns:
.sp
.in +2
.nf
NAME (PUBLISHER)       VERSION                IFO
system/core-os         0.5.11-0.175.0.0.0.2.1 i--
x11/wm/fvwm (fvwm.org) 2.6.5                  i--
.fi
.in -2

The first column contains the name of the package. If the publisher from which the package is installed (or available, if not installed) is not the first in the publisher search order, then the publisher name is listed in parentheses after the package name. The second column contains the release and branch versions of the package. See the \fBpkg\fR(5) man page for information about release and branch versions and about variants.
.sp
.LP
The last column contains a set of flags that show the status of the package:
.RS +4
.TP
.ie t \(bu
.el o
An \fBi\fR in the \fBI\fR column shows that the package is installed.
.RE
.RS +4
.TP
.ie t \(bu
.el o
An \fBf\fR in the \fBF\fR column shows that the package is frozen.
.RE
.RS +4
.TP
.ie t \(bu
.el o
An \fBo\fR in the \fBO\fR column shows that the package is obsolete. An \fBr\fR in the \fBO\fR column shows that the package has been renamed (a form of obsoletion).
.RE
.sp
.ne 2
.mk
.na
\fB\fIpkg_fmri_pattern\fR\fR
.ad
.sp .6
.RS 4n
List only the specified packages.
.RE

.sp
.ne 2
.mk
.na
\fB\fB-H\fR\fR
.ad
.sp .6
.RS 4n
Omit the headers from the listing.
.RE

.sp
.ne 2
.mk
.na
\fB\fB-a\fR\fR
.ad
.sp .6
.RS 4n
List installed packages and list the newest version of packages that are not installed but could be installed in this image. Packages can be installed if they are allowed by the installed incorporations and by the image's variants. If one or more patterns are specified, then the newest version matching the specified pattern and allowed by any installed incorporations and the image's variants is listed. Without \fB-a\fR, list only installed packages.
.RE

.sp
.ne 2
.mk
.na
\fB\fB-af\fR\fR
.ad
.sp .6
.RS 4n
List all versions of all packages for all variants regardless of incorporation constraints or installed state. To explicitly list the latest version of a package when using these options, use \fBlatest\fR for the version portion of \fIpkg_fmri_pattern\fR. For example, specify \fBvim@latest\fR.
.RE

.sp
.ne 2
.mk
.na
\fB\fB-g\fR \fIpath_or_uri\fR\fR
.ad
.sp .6
.RS 4n
Use the specified package repository or archive as the source of package data for the operation. Repositories that require a client SSL certificate cannot be used with this option. This option can be specified multiple times. Use of \fB-g\fR implies \fB-a\fR if \fB-n\fR is not specified.
.RE

.sp
.ne 2
.mk
.na
\fB\fB-n\fR\fR
.ad
.sp .6
.RS 4n
Display the newest versions of all known packages, regardless of installed state.
.RE

.sp
.ne 2
.mk
.na
\fB\fB-q\fR\fR
.ad
.sp .6
.RS 4n
Do not list any packages, but return failure if a fatal error occurs.
.RE

.sp
.ne 2
.mk
.na
\fB\fB-s\fR\fR
.ad
.sp .6
.RS 4n
Display a one-line short-form giving the package name and summary. This option can be used with \fB-a\fR, \fB-n\fR, or \fB-u\fR.
.RE

.sp
.ne 2
.mk
.na
\fB\fB-u\fR\fR
.ad
.sp .6
.RS 4n
List installed packages that have newer versions available. This option cannot be used with \fB-g\fR.
.RE

.sp
.ne 2
.mk
.na
\fB\fB-v\fR\fR
.ad
.sp .6
.RS 4n
Show full package FMRIs, including publisher and complete version, all in the first column (the VERSION column disappears). This option can be used with \fB-a\fR, \fB-n\fR, or \fB-u\fR.
.RE

.sp
.ne 2
.mk
.na
\fB\fB--no-refresh\fR\fR
.ad
.sp .6
.RS 4n
Do not attempt to contact the repositories for the image's publishers to retrieve the newest list of available packages.
.RE

.RE

.sp
.ne 2
.mk
.na
\fB\fBpkg info\fR [\fB-lqr\fR] [\fB-g\fR \fIpath_or_uri\fR]... [\fB--license\fR] [\fIpkg_fmri_pattern\fR ...]\fR
.ad
.sp .6
.RS 4n
Display information about all packages installed in the current image in a human-readable form.
.sp
.ne 2
.mk
.na
\fB\fIpkg_fmri_pattern\fR\fR
.ad
.sp .6
.RS 4n
Display information for only the specified packages.
.RE

.sp
.ne 2
.mk
.na
\fB\fB-g\fR \fIpath_or_uri\fR\fR
.ad
.sp .6
.RS 4n
Use the specified package repository or archive as the source of package data for the operation. Repositories that require a client SSL certificate cannot be used with this option. This option can be specified multiple times. Use of \fB-g\fR implies \fB-r\fR.
.RE

.sp
.ne 2
.mk
.na
\fB\fB-l\fR\fR
.ad
.sp .6
.RS 4n
Only display information for installed packages. This is the default.
.RE

.sp
.ne 2
.mk
.na
\fB\fB-q\fR\fR
.ad
.sp .6
.RS 4n
Do not display any package information, but return failure if a fatal error occurs.
.RE

.sp
.ne 2
.mk
.na
\fB\fB-r\fR\fR
.ad
.sp .6
.RS 4n
Match packages based on the newest available versions, retrieving information for packages not currently installed (if necessary) from the repositories of the image's configured publishers. At least one package must be specified when using this option. Without \fB-r\fR, only installed packages are displayed by default.
.RE

.sp
.ne 2
.mk
.na
\fB\fB--license\fR\fR
.ad
.sp .6
.RS 4n
Display the license texts for the packages. This option can be combined with \fB-l\fR, \fB-q\fR, or \fB-r\fR. Return success if all \fIpkg_fmri_pattern\fR patterns match known packages and have licenses. Return failure if one or more patterns are unmatched or match packages that do not have licenses.
.RE

.RE

.sp
.ne 2
.mk
.na
\fB\fBpkg contents\fR [\fB-Hmr\fR] [\fB-a\fR \fIattribute\fR=\fIpattern\fR]... [\fB-g\fR \fIpath_or_uri\fR]... [\fB-o\fR \fIattribute\fR[,\fIattribute\fR]...]... [\fB-s\fR \fIsort_key\fR] [\fB-t\fR \fIaction_name\fR[,\fIaction_name\fR]...]... [\fIpkg_fmri_pattern\fR ...]\fR
.ad
.sp .6
.RS 4n
Display the contents (action attributes) of all packages installed in the image. With no options, display the value of the \fBpath\fR attribute for actions installed in the current image, sorted alphabetically by attribute value. For information about actions and their attributes, see "Actions" in the \fBpkg\fR(5) man page. See also the list of pseudo attribute names below.
.sp
.ne 2
.mk
.na
\fB\fIpkg_fmri_pattern\fR\fR
.ad
.sp .6
.RS 4n
Display contents of only the specified packages.
.RE

.sp
.ne 2
.mk
.na
\fB\fB-H\fR\fR
.ad
.sp .6
.RS 4n
Omit the headers from the output.
.RE

.sp
.ne 2
.mk
.na
\fB\fB-a\fR \fIattribute\fR=\fIpattern\fR\fR
.ad
.sp .6
.RS 4n
Limit the output to those actions that have an \fIattribute\fR named in the option argument with a value that matches the (glob) \fIpattern\fR in the option argument. This option can be specified multiple times. If multiple \fB-a\fR options are given, then actions that match any of them are displayed.
.RE

.sp
.ne 2
.mk
.na
\fB\fB-g\fR \fIpath_or_uri\fR\fR
.ad
.sp .6
.RS 4n
Display information for packages that could be installed in this image from the specified package repository or archive. Repositories that require a client SSL certificate cannot be used with this option. Packages that could be installed include packages that are currently installed and other packages that satisfy criteria for installation in this image, such as variant and facet restrictions. This option can be specified multiple times. Use of \fB-g\fR implies \fB-r\fR.
.RE

.sp
.ne 2
.mk
.na
\fB\fB-m\fR\fR
.ad
.sp .6
.RS 4n
Display all attributes of all actions in the specified packages, including actions that could not be installed in this image.
.RE

.sp
.ne 2
.mk
.na
\fB\fB-o\fR \fIattribute\fR\fR
.ad
.sp .6
.RS 4n
Display the specified attributes, sorted according to the values of the first attribute listed. The \fB-o\fR option can be specified multiple times, or multiple attributes can be specified as the argument to one \fB-o\fR option by separating the attribute names with commas. Only actions that have the requested attributes are displayed.
.RE

.sp
.ne 2
.mk
.na
\fB\fB-r\fR\fR
.ad
.sp .6
.RS 4n
Display information for the newest available versions of packages that could be installed in this image from the repositories of the publishers configured in this image. Packages that could be installed include packages that are currently installed and other packages that satisfy criteria for installation in this image, such as variant and facet restrictions. At least one package must be specified when using this option.
.RE

.sp
.ne 2
.mk
.na
\fB\fB-s\fR \fIsort_key\fR\fR
.ad
.sp .6
.RS 4n
Sort actions by the specified action attribute. If not provided, the default is to sort by path or by the first attribute specified by the \fB-o\fR option. The \fB-s\fR option can be specified multiple times.
.RE

.sp
.ne 2
.mk
.na
\fB\fB-t\fR \fIaction_name\fR\fR
.ad
.sp .6
.RS 4n
Only list the specified actions. The \fB-t\fR option can be specified multiple times, or multiple actions can be specified as the argument to one \fB-t\fR option by separating the action names with commas. The value of \fIaction_name\fR is one of the actions listed in "Actions" in the \fBpkg\fR(5) man page, such as \fBfile\fR, \fBdirectory\fR, \fBdriver\fR, \fBdepend\fR, \fBset\fR.
.RE

Several special pseudo attribute names are available for convenience:
.sp
.ne 2
.mk
.na
\fB\fBaction.hash\fR\fR
.ad
.sp .6
.RS 4n
The value of the action's hash, if the action carries a payload.
.RE

.sp
.ne 2
.mk
.na
\fB\fBaction.key\fR\fR
.ad
.sp .6
.RS 4n
The value of the action's key attribute. For example, for a \fBfile\fR action, the key attribute is the path to the file. Some actions do not have a key attribute.
.RE

.sp
.ne 2
.mk
.na
\fB\fBaction.name\fR\fR
.ad
.sp .6
.RS 4n
The name of the action. For example, for a file action, this is \fBfile\fR.
.RE

.sp
.ne 2
.mk
.na
\fB\fBaction.raw\fR\fR
.ad
.sp .6
.RS 4n
All attributes of matching actions.
.RE

.sp
.ne 2
.mk
.na
\fB\fBpkg.fmri\fR\fR
.ad
.sp .6
.RS 4n
The full FMRI of the package containing the action, such as \fBpkg://solaris/group/feature/amp@0.5.11,5.11-0.175.0.0.0.2.1:20120705T153434Z\fR.
.RE

.sp
.ne 2
.mk
.na
\fB\fBpkg.name\fR\fR
.ad
.sp .6
.RS 4n
The name of the package containing the action, such as \fBweb/amp\fR.
.RE

.sp
.ne 2
.mk
.na
\fB\fBpkg.publisher\fR\fR
.ad
.sp .6
.RS 4n
The publisher of the package containing the action, such as \fBsolaris\fR.
.RE

.sp
.ne 2
.mk
.na
\fB\fBpkg.shortfmri\fR\fR
.ad
.sp .6
.RS 4n
The short form FMRI of the package containing the action, such as \fBpkg://solaris/group/feature/amp@0.5.11,5.11-0.175\fR
.RE

The \fBcontents\fR and \fBsearch\fR subcommands are related: Both query the system for the contents of packages. The \fBcontents\fR subcommand displays actions in one or more installed or installable packages, filtering the output based on the specified options. The \fBsearch\fR subcommand approaches the query from the other direction, displaying the names of all packages that contain a user-supplied token.
.sp
Each subcommand is capable of formulating some queries of which the other is capable. Care should be taken in choosing the subcommand, as a given query can be more naturally formulated in one than in the other.
.RE

.sp
.ne 2
.mk
.na
\fB\fBpkg search\fR [\fB-HIaflpr\fR] [\fB-o\fR \fIattribute\fR[,\fIattribute\fR]...]... [\fB-s\fR \fIrepo_uri\fR] \fIquery\fR\fR
.ad
.sp .6
.RS 4n
Search for actions that match \fIquery\fR, and display the matching search index, action name, action value, and package name. See the description of \fIquery\fR below. Some searches might yield duplicate results.
.sp
.ne 2
.mk
.na
\fB\fB-H\fR\fR
.ad
.sp .6
.RS 4n
Omit the headers from the output.
.RE

.sp
.ne 2
.mk
.na
\fB\fB-I\fR\fR
.ad
.sp .6
.RS 4n
Use a case-sensitive search.
.RE

.sp
.ne 2
.mk
.na
\fB\fB-a\fR\fR
.ad
.sp .6
.RS 4n
Perform the search and display information about the matching actions. This is the default.
.RE

.sp
.ne 2
.mk
.na
\fB\fB-f\fR\fR
.ad
.sp .6
.RS 4n
Show all results, regardless of package version. By default, \fBsearch\fR prunes results from packages older than the currently installed version and from package versions excluded by current incorporations.
.RE

.sp
.ne 2
.mk
.na
\fB\fB-l\fR\fR
.ad
.sp .6
.RS 4n
Search the image's installed packages.
.sp
Both \fB-l\fR and \fB-r\fR (or \fB-s\fR) can be specified together, in which case both local and remote searches are performed.
.RE

.sp
.ne 2
.mk
.na
\fB\fB-p\fR\fR
.ad
.sp .6
.RS 4n
Display packages that have some actions that match each query term. Using this option is equivalent to putting angle brackets (\fB<>\fR) around each term in the query. See \fIquery\fR below for more description of the \fB<>\fR operator.
.RE

.sp
.ne 2
.mk
.na
\fB\fB-r\fR\fR
.ad
.sp .6
.RS 4n
Search the repositories corresponding to the image's publishers. This is the default.
.sp
Both \fB-l\fR and \fB-r\fR (or \fB-s\fR) can be specified together, in which case both local and remote searches are performed.
.RE

.sp
.ne 2
.mk
.na
\fB\fB-o\fR \fIattribute\fR\fR
.ad
.sp .6
.RS 4n
Control the columns of the results. The \fB-o\fR option can be specified multiple times, or multiple attributes can be specified as the argument to one \fB-o\fR option by separating the attribute names with commas. In addition to the pseudo attributes outlined above, the following attributes are defined for search results. These attributes help show why a particular result was a match:
.sp
.ne 2
.mk
.na
\fB\fBsearch.match\fR\fR
.ad
.sp .6
.RS 4n
The string that matched the search query.
.RE

.sp
.ne 2
.mk
.na
\fB\fBsearch.match_type\fR\fR
.ad
.sp .6
.RS 4n
The attribute that contained the string that matched the search query.
.RE

.RE

.sp
.ne 2
.mk
.na
\fB\fB-s\fR \fIrepo_uri\fR\fR
.ad
.sp .6
.RS 4n
Search the \fBpkg\fR(5) repository located at the given URI. This can be specified multiple times. Package archives are not supported.
.RE

.sp
.ne 2
.mk
.na
\fB\fIquery\fR\fR
.ad
.sp .6
.RS 4n
By default, \fIquery\fR is interpreted as a series of terms to be matched exactly and multiple terms are ANDed.
.sp
AND and OR are supported.
.sp
The \fB?\fR and \fB *\fR characters can be used as \fBglob\fR(3C)\(hystyle wildcards, allowing more flexible query matches.
.sp
In addition to simple token matching and wildcard search, a more complicated query language is supported. Phrases can be searched for by using single or double quotation marks (\fB'\fR or \fB"\fR). Be sure to take your shell into account so that \fBpkg\fR actually sees the \fB'\fR or \fB"\fR.
.sp
Which tokens are indexed is action-dependent, but can include content hashes and path names. For information about actions and their attributes, see "Actions" in the \fBpkg\fR(5) man page. See also the list of pseudo attribute names in \fBpkg contents\fR and \fB-o\fR above.
.sp
Structured queries are supported with the following syntax:
.sp
.in +2
.nf
\fIpkg_name\fR:\fIaction_name\fR:\fIindex\fR:\fItoken\fR
.fi
.in -2

The value of \fIaction_name\fR is one of the actions listed in "Actions" in the \fBpkg\fR(5) man page. The \fIindex\fR is an attribute of the action. The value of \fIindex\fR must match \fItoken\fR.
.sp
Not all action attributes are searchable. For example, \fBmode\fR is an attribute of the \fBfile\fR action, but \fBmode\fR is not a valid value for \fIindex\fR.
.sp
Some values for \fIindex\fR are not action attributes but are values derived from other attributes. For example, \fIindex\fR can be \fBbasename\fR, which is not an attribute of any action but is derived from the \fBpath\fR attribute of the \fBfile\fR or \fBdir\fR action by taking the last component of the path.
.sp
Different action types have different valid values for \fIindex\fR. This documentation does not list all possible values. Some of the more useful \fIindex\fR values are \fBbasename\fR and \fBpath\fR for file system actions, the dependency type (for example, \fBrequire\fR, \fBoptional\fR, \fBgroup\fR) for \fBdepend\fR actions, and \fBdriver_name\fR and \fBalias\fR for \fBdriver\fR actions.
.sp
One special value for \fIindex\fR is the value of a \fBname\fR attribute for a \fBset\fR action. In this case, \fItoken\fR is matched against the value of the \fBvalue\fR attribute that corresponds to the specified \fBname\fR attribute. For example, the following search finds packages that are classified as either Development/Databases or System/Databases. In the "Examples" section, see the example of finding SMF services.
.sp
.in +2
.nf
$ \fBpkg search info.classification:databases\fR
.fi
.in -2
.sp

Missing fields in a structured query are implicitly wildcarded. A search for \fBbasename:pkg\fR matches all actions in all packages that have an \fIindex\fR of \fBbasename\fR and that match the \fItoken\fR \fBpkg\fR, as shown in the following partial output:
.sp
.in +2
.nf
$ \fBpkg search basename:pkg\fR
INDEX    ACTION VALUE         PACKAGE
basename dir    usr/share/pkg pkg:/package/pkg@0.5.11-0.175.0.0.0.2.1
basename dir    var/sadm/pkg  pkg:/package/svr4@0.5.11-0.175.0.0.0.2.1
basename dir    var/spool/pkg pkg:/package/svr4@0.5.11-0.175.0.0.0.2.1
basename file   usr/bin/pkg   pkg:/package/pkg@0.5.11-0.175.0.0.0.2.1
.fi
.in -2
.sp

Adding another field narrows the search, as shown in the following complete output:
.sp
.in +2
.nf
$ \fBpkg search file:basename:pkg\fR
INDEX    ACTION VALUE       PACKAGE
basename file   usr/bin/pkg pkg:/package/pkg@0.5.11-0.175.0.0.0.2.1
.fi
.in -2
.sp

Explicit wildcards are supported in the \fIpkg_name\fR and \fItoken\fR fields. The \fIaction_name\fR and \fIindex\fR must match exactly.
.sp
See the "Examples" section for examples of searching for files and dependencies.
.sp
To convert actions to the packages that contain those actions, use \fB<>\fR, as shown in the following partial output:
.sp
.in +2
.nf
$ \fBpkg search \e<pkg\e>\fR
PACKAGE                                  PUBLISHER
pkg:/package/pkg@0.5.11-0.175.0.0.0.2.1  solaris
pkg:/package/svr4@0.5.11-0.175.0.0.0.2.1 solaris
.fi
.in -2
.sp

With the \fB-a\fR option (and by default), searching for \fBtoken\fR results in information about the actions that match \fBtoken\fR, while searching for \fB<token>\fR results in a list of packages that contain actions that match \fBtoken\fR.
.RE

.RE

.sp
.ne 2
.mk
.na
\fB\fBpkg verify\fR [\fB-Hqv\fR] [\fIpkg_fmri_pattern\fR ...]\fR
.ad
.sp .6
.RS 4n
Validate the installation of all packages installed in the current image. If current signature policy for related publishers is not \fBignore\fR, the signatures of each package are validated based on policy. See \fBsignature-policy\fR in "Image Properties" below for an explanation of how signature policies are applied.
.sp
.ne 2
.mk
.na
\fB\fIpkg_fmri_pattern\fR\fR
.ad
.sp .6
.RS 4n
Validate the installation of only the specified packages installed in the current image.
.RE

.sp
.ne 2
.mk
.na
\fB\fB-H\fR\fR
.ad
.sp .6
.RS 4n
Omit the headers from the verification output.
.RE

.sp
.ne 2
.mk
.na
\fB\fB-q\fR\fR
.ad
.sp .6
.RS 4n
Suppress progress messages and all other output during the requested operation.
.RE

.sp
.ne 2
.mk
.na
\fB\fB-v\fR\fR
.ad
.sp .6
.RS 4n
Include informational messages regarding packages.
.RE

.RE

.sp
.ne 2
.mk
.na
\fB\fBpkg fix\fR [\fB--accept\fR] [\fB--licenses\fR] [\fIpkg_fmri_pattern\fR ...]\fR
.ad
.sp .6
.RS 4n
Fix any errors reported by \fBpkg verify\fR. Verification of installed package content is based on a custom content analysis that might return different results than those of other programs.
.sp
.ne 2
.mk
.na
\fB\fIpkg_fmri_pattern\fR\fR
.ad
.sp .6
.RS 4n
Fix errors reported by \fBpkg verify\fR for only the specified packages installed in the current image.
.RE

.sp
.ne 2
.mk
.na
\fB\fB--accept\fR\fR
.ad
.sp .6
.RS 4n
Indicate that you agree to and accept the terms of the licenses of the packages that are updated or installed. If you do not provide this option, and any package licenses require acceptance, the operation fails.
.RE

.sp
.ne 2
.mk
.na
\fB\fB--licenses\fR\fR
.ad
.sp .6
.RS 4n
Display all of the licenses for the packages that are installed or updated as part of this operation. For updated packages, display the license only if the license has changed.
.RE

.RE

.sp
.ne 2
.mk
.na
\fB\fBpkg revert\fR [\fB-nv\fR] [\fB--no-be-activate\fR] [\fB--no-backup-be\fR | \fB--require-backup-be\fR] [\fB--backup-be-name\fR \fIname\fR] [\fB--deny-new-be\fR | \fB--require-new-be\fR] [\fB--be-name\fR \fIname\fR] (\fB--tagged\fR \fItag-name\fR ... | \fIpath-to-file\fR ...)\fR
.ad
.sp .6
.RS 4n
Revert files delivered by \fBpkg\fR(5) packages to their as-delivered condition. File ownership and protections are also restored.
.LP
Caution - 
.sp
.RS 2
Reverting some editable files to their default values can make the system unbootable, or cause other malfunctions.
.RE
.sp
.ne 2
.mk
.na
\fB\fB--tagged\fR \fItag-name\fR\fR
.ad
.sp .6
.RS 4n
Revert all files tagged with \fItag-name\fR, and remove any unpackaged files or directories that are under directories with this tag and that match \fIpattern\fR. See the description of the \fBrevert-tag\fR attribute in "File Actions" and "Directory Actions" in the \fBpkg\fR(5) man page for more information about \fBtag-name\fR and \fIpattern\fR.
.RE

.sp
.ne 2
.mk
.na
\fB\fIpath-to-file\fR\fR
.ad
.sp .6
.RS 4n
Revert the specified files.
.RE

For all other options, see the \fBinstall\fR command above.
.RE

.sp
.ne 2
.mk
.na
\fB\fBpkg mediator\fR [\fB-aH\fR] [\fB-F\fR \fIformat\fR] [\fImediator\fR ...]\fR
.ad
.sp .6
.RS 4n
Display the current selected version and/or implementation of all mediators.
.sp
.ne 2
.mk
.na
\fB\fImediator\fR\fR
.ad
.sp .6
.RS 4n
Display the current selected version and/or implementation of only the specified mediators.
.RE

.sp
.ne 2
.mk
.na
\fB\fB-a\fR\fR
.ad
.sp .6
.RS 4n
List the mediations that can be set for currently installed packages.
.RE

.sp
.ne 2
.mk
.na
\fB\fB-F\fR \fIformat\fR\fR
.ad
.sp .6
.RS 4n
Specify an alternative output format. Currently, only \fBtsv\fR (Tab Separated Values) is valid.
.RE

.sp
.ne 2
.mk
.na
\fB\fB-H\fR\fR
.ad
.sp .6
.RS 4n
Omit the headers from the listing.
.RE

.RE

.sp
.ne 2
.mk
.na
\fB\fBpkg set-mediator\fR [\fB-nv\fR] [\fB-I\fR \fIimplementation\fR] [\fB-V\fR \fIversion\fR] [\fB--no-be-activate\fR] [\fB--no-backup-be\fR | \fB--require-backup-be\fR] [\fB--backup-be-name\fR \fIname\fR] [\fB--deny-new-be\fR | \fB--require-new-be\fR] [\fB--be-name\fR \fIname\fR] \fImediator\fR ...\fR
.ad
.sp .6
.RS 4n
Set the version and/or implementation for the specified mediators in the current image.
.sp
.ne 2
.mk
.na
\fB\fB-I\fR \fIimplementation\fR\fR
.ad
.sp .6
.RS 4n
Set the implementation of the mediated interface to use. By default, if no version is specified, all implementation versions are allowed. To specify an implementation with no version, append an at sign (@).
.RE

.sp
.ne 2
.mk
.na
\fB\fB-V\fR \fIversion\fR\fR
.ad
.sp .6
.RS 4n
Set the version of the mediated interface to use.
.RE

If the specified mediator version and/or implementation is not currently available, any links using the specified mediators are removed.
.sp
For all other options, see the \fBinstall\fR command above.
.RE

.sp
.ne 2
.mk
.na
\fB\fBpkg unset-mediator\fR [\fB-nvIV\fR] [\fB--no-be-activate\fR] [\fB--no-backup-be\fR | \fB--require-backup-be\fR] [\fB--backup-be-name\fR \fIname\fR] [\fB--deny-new-be\fR | \fB--require-new-be\fR] [\fB--be-name\fR \fIname\fR] \fImediator\fR ...\fR
.ad
.sp .6
.RS 4n
Revert the version and/or implementation of the specified mediators to the system default.
.sp
.ne 2
.mk
.na
\fB\fB-I\fR\fR
.ad
.sp .6
.RS 4n
Revert only the implementation of the mediated interface.
.RE

.sp
.ne 2
.mk
.na
\fB\fB-V\fR\fR
.ad
.sp .6
.RS 4n
Revert only the version of the mediated interface.
.RE

For all other options, see the \fBinstall\fR command above.
.RE

.sp
.ne 2
.mk
.na
\fB\fBpkg variant\fR [\fB-Haiv\fR] [\fB-F\fR \fIformat\fR] [\fIvariant_pattern\fR ...]\fR
.ad
.sp .6
.RS 4n
Display the current values of all variants set in this image. See "Facets and Variants" in the \fBpkg\fR(5) man page for more information about variants.
.sp
.ne 2
.mk
.na
\fB\fIvariant_pattern\fR\fR
.ad
.sp .6
.RS 4n
Display the current values of only the specified variants set in this image.
.RE

.sp
.ne 2
.mk
.na
\fB\fB-F\fR \fIformat\fR\fR
.ad
.sp .6
.RS 4n
Specify an alternative output format. Currently, only \fBtsv\fR (Tab Separated Values) is valid.
.RE

.sp
.ne 2
.mk
.na
\fB\fB-H\fR\fR
.ad
.sp .6
.RS 4n
Omit the headers from the listing.
.RE

.sp
.ne 2
.mk
.na
\fB\fB-a\fR\fR
.ad
.sp .6
.RS 4n
Display all variants explicitly set in the image and all variants that are listed in installed packages. The \fB-a\fR option cannot be combined with the \fB-i\fR option.
.RE

.sp
.ne 2
.mk
.na
\fB\fB-i\fR\fR
.ad
.sp .6
.RS 4n
Display all variants that are listed in installed packages. The \fB-i\fR option cannot be combined with the \fB-a\fR option.
.RE

.sp
.ne 2
.mk
.na
\fB\fB-v\fR\fR
.ad
.sp .6
.RS 4n
Display the possible variant values that can be set for installed packages. The \fB-v\fR option can be combined with the \fB-a\fR or \fB-i\fR option.
.RE

.RE

.sp
.ne 2
.mk
.na
\fB\fBpkg change-variant\fR [\fB-nvq\fR] [\fB-C\fR \fIn\fR] [\fB-g\fR \fIpath_or_uri\fR]... [\fB--accept\fR] [\fB--licenses\fR] [\fB--no-be-activate\fR] [\fB--no-backup-be\fR |\fB--require-backup-be\fR] [\fB--backup-be-name\fR \fIname\fR] [\fB--deny-new-be\fR | \fB--require-new-be\fR] [\fB--be-name\fR \fIname\fR] \fIvariant_name\fR=\fIvalue\fR ...\fR
.ad
.sp .6
.RS 4n
Change the values of the specified variants set in the current image.
.sp
Changing the value of a variant can cause package content to be removed, updated, or installed. Changing a variant value can also cause entire packages to be installed, updated, or removed to satisfy the new image configuration. See "Facets and Variants" in the \fBpkg\fR(5) man page for more information about variants.
.sp
For descriptions of options, see the \fBinstall\fR command above.
.RE

.sp
.ne 2
.mk
.na
\fB\fBpkg facet\fR [\fB-Haim\fR] [\fB-F\fR \fIformat\fR] [\fIfacet_pattern\fR ...]\fR
.ad
.sp .6
.RS 4n
Display the current values and source of all facets that have been explicitly set in this image by using the \fBpkg change-facet\fR command or that have been inherited from a parent image . See "Facets and Variants" in the \fBpkg\fR(5) man page for more information about facets.
.sp
.ne 2
.mk
.na
\fB\fIfacet_pattern\fR\fR
.ad
.sp .6
.RS 4n
Display the current values of only the specified facets set in this image.
.RE

.sp
.ne 2
.mk
.na
\fB\fB-F\fR \fIformat\fR\fR
.ad
.sp .6
.RS 4n
Specify an alternative output format. Currently, only \fBtsv\fR (Tab Separated Values) is valid.
.RE

.sp
.ne 2
.mk
.na
\fB\fB-H\fR\fR
.ad
.sp .6
.RS 4n
Omit the headers from the listing.
.RE

.sp
.ne 2
.mk
.na
\fB\fB-a\fR\fR
.ad
.sp .6
.RS 4n
Display all facets explicitly set in the image and all facets that are listed in installed packages. The \fB-a\fR option cannot be combined with the \fB-i\fR option.
.RE

.sp
.ne 2
.mk
.na
\fB\fB-i\fR\fR
.ad
.sp .6
.RS 4n
Display all facets that are listed in installed packages. The \fB-i\fR option cannot be combined with the \fB-a\fR option.
.RE

.sp
.ne 2
.mk
.na
\fB\fB-m\fR\fR
.ad
.sp .6
.RS 4n
Include masked facets in the output. Include a column that indicates which, if any, facets are masked.
.RE

.RE

.sp
.ne 2
.mk
.na
\fB\fBpkg change-facet\fR [\fB-nvq\fR] [\fB-C\fR \fIn\fR] [\fB-g\fR \fIpath_or_uri\fR]... [\fB--accept\fR] [\fB--licenses\fR] [\fB--no-be-activate\fR] [\fB--no-backup-be\fR | \fB--require-backup-be\fR] [\fB--backup-be-name\fR \fIname\fR] [\fB--deny-new-be\fR | \fB--require-new-be\fR] [\fB--be-name\fR \fIname\fR] \fIfacet_name\fR=(\fBTrue\fR|\fBFalse\fR|\fBNone\fR) ...\fR
.ad
.sp .6
.RS 4n
Change the values of the specified facets set in the current image.
.sp
Facets can be set to \fBTrue\fR or \fBFalse\fR. Setting a facet to \fBNone\fR applies the default value of \fBTrue\fR to that facet; thus, any actions subject to the facet will be installed. See "Actions" in the \fBpkg\fR(5) man page for information about actions.
.sp
Changing the value of a facet can cause package content to be removed, updated, or installed. Changing a facet value can also cause entire packages to be installed, updated, or removed to satisfy the new image configuration. See "Facets and Variants" in the \fBpkg\fR(5) man page for more information about facets.
.sp
For descriptions of options, see the \fBinstall\fR command above.
.RE

.sp
.ne 2
.mk
.na
\fB\fBpkg avoid\fR [\fIpkg_fmri_pattern\fR ...]\fR
.ad
.sp .6
.RS 4n
Display each avoided package along with any packages that have a group dependency on that package.
.sp
Packages that are on the avoid list are installed if needed to satisfy a required dependency. If that dependency is removed, the package is uninstalled.
.sp
.ne 2
.mk
.na
\fB\fIpkg_fmri_pattern\fR\fR
.ad
.sp .6
.RS 4n
Avoid the specified packages if they are the target of a group dependency by placing the package names that currently match the specified patterns on the avoid list. Only packages that are not currently installed can be avoided. If a package is currently the target of a group dependency, uninstalling the package places it on the avoid list.
.RE

.RE

.sp
.ne 2
.mk
.na
\fB\fBpkg unavoid\fR [\fIpkg_fmri_pattern\fR ...]\fR
.ad
.sp .6
.RS 4n
Display the list of avoided packages.
.sp
.ne 2
.mk
.na
\fB\fIpkg_fmri_pattern\fR\fR
.ad
.sp .6
.RS 4n
Remove the specified packages from the avoid list. Packages on the avoid list that match an installed package's group dependency cannot be removed using this subcommand. To remove a package from the avoid list that matches a group dependency, install the package.
.RE

.RE

.sp
.ne 2
.mk
.na
\fB\fBpkg freeze\fR [\fB-n\fR] [\fB-c\fR \fIreason\fR] [\fIpkg_fmri_pattern\fR ...]\fR
.ad
.sp .6
.RS 4n
Display information about currently frozen packages: package names, versions, when the package was frozen, and any associated reasons for freezing the packages.
.sp
Freezing a package does not prevent removal of the package. No warning is displayed if the package is removed.
.sp
.ne 2
.mk
.na
\fB\fIpkg_fmri_pattern\fR\fR
.ad
.sp .6
.RS 4n
Freeze the specified packages to the specified versions. If no version is given, the package must be installed and is frozen at that installed version. Freezing a package that is already frozen replaces the freeze version with the newly specified version.
.sp
When a package that is frozen is installed or updated, it must end up at a version that matches the version at which it was frozen. For example, if a package was frozen at 1.2, then it could be updated to 1.2.1, 1.2.9, 1.2.0.0.1, and so on. That package could not end up at 1.3, or 1.1. A publisher presented in the \fIpkg_fmri_pattern\fR is used to find matching packages. However, publisher information is not recorded as part of the freeze. A package is frozen with respect to its version only, not its publisher.
.RE

.sp
.ne 2
.mk
.na
\fB\fB-c\fR \fIreason\fR\fR
.ad
.sp .6
.RS 4n
Record the \fIreason\fR with the packages that are frozen. The reason is shown if a freeze prevents an installation or update from succeeding.
.RE

.sp
.ne 2
.mk
.na
\fB\fB-n\fR\fR
.ad
.sp .6
.RS 4n
Perform a trial run of the freeze operation, displaying the list of packages that would be frozen without freezing any packages.
.RE

.RE

.sp
.ne 2
.mk
.na
\fB\fBpkg unfreeze\fR [\fB-n\fR] [\fIpkg_name_pattern\fR ...]\fR
.ad
.sp .6
.RS 4n
Display information about currently frozen packages: package names, versions, when the package was frozen, and any associated reasons for freezing the packages.
.sp
.ne 2
.mk
.na
\fB\fIpkg_fmri_pattern\fR\fR
.ad
.sp .6
.RS 4n
Remove the constraints that freezing imposes from the specified packages. Any versions provided are ignored.
.RE

.sp
.ne 2
.mk
.na
\fB\fB-n\fR\fR
.ad
.sp .6
.RS 4n
Perform a trial run of the unfreeze operation, displaying the list of packages that would be unfrozen without unfreezing any packages.
.RE

.RE

.sp
.ne 2
.mk
.na
\fB\fBpkg property\fR [\fB-H\fR] [\fIpropname\fR ...]\fR
.ad
.sp .6
.RS 4n
Display the names and values of all image properties. See "Image Properties" below for descriptions of image properties.
.sp
.ne 2
.mk
.na
\fB\fIpropname\fR\fR
.ad
.sp .6
.RS 4n
Display the names and values for only the specified properties.
.RE

.sp
.ne 2
.mk
.na
\fB\fB-H\fR\fR
.ad
.sp .6
.RS 4n
Omit the headers from the listing.
.RE

.RE

.sp
.ne 2
.mk
.na
\fB\fBpkg set-property\fR \fIpropname\fR \fIpropvalue\fR\fR
.ad
.sp .6
.RS 4n
Update an existing image property or add a new image property.
.RE

.sp
.ne 2
.mk
.na
\fB\fBpkg add-property-value\fR \fIpropname\fR \fIpropvalue\fR\fR
.ad
.sp .6
.RS 4n
Add a value to an existing image property or add a new image property.
.RE

.sp
.ne 2
.mk
.na
\fB\fBpkg remove-property-value\fR \fIpropname\fR \fIpropvalue\fR\fR
.ad
.sp .6
.RS 4n
Remove a value from an existing image property.
.RE

.sp
.ne 2
.mk
.na
\fB\fBpkg unset-property\fR \fIpropname\fR ...\fR
.ad
.sp .6
.RS 4n
Remove an existing image property or properties.
.RE

.sp
.ne 2
.mk
.na
\fB\fBpkg publisher\fR [\fB-HPn\fR] [\fB-F\fR \fIformat\fR] [\fIpublisher\fR ...]\fR
.ad
.sp .6
.RS 4n
Display the list of all publishers in order of search preference. The following information is displayed for each publisher: name, attributes such as non-sticky and disabled, type (origin or mirror), online status, proxy, and location URI. Proxy information is shown only as T (true) or F (false) under the column labeled P. To show the proxy value for a publisher with T in the P column, use the \fB-F tsv\fR option or specify the publisher name argument. Proxies shown by the \fBpkg publisher\fR command were set by using the \fB--proxy\fR option of the \fBpkg set-publisher\fR command. Proxies set by using an \fBhttp_proxy\fR environment variable are not shown by the \fBpkg publisher\fR command.
.sp
.ne 2
.mk
.na
\fB\fIpublisher\fR\fR
.ad
.sp .6
.RS 4n
Display detailed configuration for only the specified publishers. Additional information displayed includes the proxy URI, key, and certificate for each origin or mirror URI, the client UUID, and the time the catalog was last updated.
.RE

.sp
.ne 2
.mk
.na
\fB\fB-F\fR \fIformat\fR\fR
.ad
.sp .6
.RS 4n
Specify an alternative output format. Currently, only \fBtsv\fR (Tab Separated Values) is valid.
.RE

.sp
.ne 2
.mk
.na
\fB\fB-H\fR\fR
.ad
.sp .6
.RS 4n
Omit the headers from the listing.
.RE

.sp
.ne 2
.mk
.na
\fB\fB-P\fR\fR
.ad
.sp .6
.RS 4n
Display only the first publisher in the publisher search order.
.RE

.sp
.ne 2
.mk
.na
\fB\fB-n\fR\fR
.ad
.sp .6
.RS 4n
Display only enabled publishers.
.RE

.RE

.sp
.ne 2
.mk
.na
\fB\fBpkg set-publisher\fR [\fB-Ped\fR] [\fB-k\fR \fIssl_key\fR] [\fB-c\fR \fIssl_cert\fR] [\fB-g\fR \fIorigin_to_add\fR | \fB--add-origin\fR \fIorigin_to_add\fR]... [\fB-G\fR \fIorigin_to_remove\fR | \fB--remove-origin\fR \fIorigin_to_remove\fR]... [\fB-m\fR \fImirror_to_add\fR | \fB--add-mirror\fR \fImirror_to_add\fR]... [\fB-M\fR \fImirror_to_remove\fR | \fB--remove-mirror\fR \fImirror_to_remove\fR]... [\fB--enable\fR] [\fB--disable\fR] [\fB--no-refresh\fR] [\fB--reset-uuid\fR] [\fB--non-sticky\fR] [\fB--sticky\fR] [\fB--search-after\fR \fIpublisher\fR] [\fB--search-before\fR \fIpublisher\fR] [\fB--search-first\fR] [\fB--approve-ca-cert\fR \fIpath_to_CA\fR] [\fB--revoke-ca-cert\fR \fIhash_of_CA_to_remove\fR] [\fB--unset-ca-cert\fR \fIhash_of_CA_to_remove\fR] [\fB--set-property\fR \fIname_of_property\fR=\fIvalue\fR] [\fB--add-property-value\fR \fIname_of_property\fR=\fIvalue_to_add\fR] [\fB--remove-property-value\fR \fIname_of_property\fR=\fIvalue_to_remove\fR] [\fB--unset-property\fR \fIname_of_property_to_delete\fR] [\fB--proxy\fR \fIproxy_to_use\fR] \fIpublisher\fR\fR
.ad
.sp .6
.RS 4n
Update an existing publisher or add a publisher. If no options affecting search order are specified, new publishers are appended to the search order and are thus searched last.
.sp
.ne 2
.mk
.na
\fB\fB-P\fR\fR
.ad
.br
.na
\fB\fB--search-first\fR\fR
.ad
.sp .6
.RS 4n
Set the specified publisher first in the search order. When installing new packages, this publisher is searched first. Updates to already installed packages come from the same publisher that originally provided the package as long as that publisher remains sticky.
.RE

.sp
.ne 2
.mk
.na
\fB\fB--non-sticky\fR\fR
.ad
.sp .6
.RS 4n
Higher ranked publishers than this one can provide updates to packages originally installed from this publisher.
.RE

.sp
.ne 2
.mk
.na
\fB\fB--sticky\fR\fR
.ad
.sp .6
.RS 4n
Updates to packages that were installed from this publisher must also come from this publisher. This is the default behavior.
.RE

.sp
.ne 2
.mk
.na
\fB\fB--search-before\fR \fIpublisher\fR\fR
.ad
.sp .6
.RS 4n
Alter the publisher search order so that the publisher being added or modified is searched before the publisher specified in this option.
.RE

.sp
.ne 2
.mk
.na
\fB\fB--search-after\fR \fIpublisher\fR\fR
.ad
.sp .6
.RS 4n
Alter the publisher search order so that the publisher being added or modified is searched after the publisher specified in this option.
.RE

.sp
.ne 2
.mk
.na
\fB\fB--approve-ca-cert\fR \fIpath_to_CA\fR\fR
.ad
.sp .6
.RS 4n
For verifying signed packages, add the specified certificate as a CA certificate that is trusted. The hashes of the PEM representation of the user-approved CA certificates are listed in the detailed output of the \fBpkg publisher\fR command.
.RE

.sp
.ne 2
.mk
.na
\fB\fB--revoke-ca-cert\fR \fIhash_of_CA_to_remove\fR\fR
.ad
.sp .6
.RS 4n
For verifying signed packages, treat the certificate with the given hash of its PEM representation as revoked. The hashes of the user-revoked CA certificates are listed in the detailed output of the \fBpkg publisher\fR command.
.RE

.sp
.ne 2
.mk
.na
\fB\fB--unset-ca-cert\fR \fIhash_of_CA_to_remove\fR\fR
.ad
.sp .6
.RS 4n
For verifying signed packages, remove the certificate with the given hash from the list of approved certificates and the list of revoked certificates.
.RE

.sp
.ne 2
.mk
.na
\fB\fB--set-property\fR \fIname_of_property\fR=\fIvalue\fR\fR
.ad
.sp .6
.RS 4n
Update an existing publisher property or add a new publisher property.
.RE

.sp
.ne 2
.mk
.na
\fB\fB--add-property-value\fR \fIname_of_property\fR=\fIvalue_to_add\fR\fR
.ad
.sp .6
.RS 4n
Add a value to an existing publisher property or add a new publisher property.
.RE

.sp
.ne 2
.mk
.na
\fB\fB--remove-property-value\fR \fIname_of_property\fR=\fIvalue_to_remove\fR\fR
.ad
.sp .6
.RS 4n
Remove a value from an existing publisher property.
.RE

.sp
.ne 2
.mk
.na
\fB\fB--unset-property\fR \fIname_of_property_to_delete\fR\fR
.ad
.sp .6
.RS 4n
Remove an existing publisher property.
.RE

.sp
.ne 2
.mk
.na
\fB\fB-k\fR \fIssl_key\fR\fR
.ad
.sp .6
.RS 4n
Specify the client SSL key.
.RE

.sp
.ne 2
.mk
.na
\fB\fB-c\fR \fIssl_cert\fR\fR
.ad
.sp .6
.RS 4n
Specify the client SSL certificate.
.RE

.sp
.ne 2
.mk
.na
\fB\fB-g\fR \fIorigin_to_add\fR\fR
.ad
.br
.na
\fB\fB--add-origin\fR \fIorigin_to_add\fR\fR
.ad
.sp .6
.RS 4n
Add the specified URI or path as an origin for the given publisher. This should be the location of a package repository or archive.
.RE

.sp
.ne 2
.mk
.na
\fB\fB-G\fR \fIorigin_to_remove\fR\fR
.ad
.br
.na
\fB\fB--remove-origin\fR \fIorigin_to_remove\fR\fR
.ad
.sp .6
.RS 4n
Remove the URI or path from the list of origins for the given publisher. The special value \fB*\fR can be used to remove all origins.
.RE

.sp
.ne 2
.mk
.na
\fB\fB--no-refresh\fR\fR
.ad
.sp .6
.RS 4n
Do not attempt to contact the repositories for the image's publishers to retrieve the newest list of available packages and other metadata.
.RE

.sp
.ne 2
.mk
.na
\fB\fB--reset-uuid\fR\fR
.ad
.sp .6
.RS 4n
Choose a new unique identifier that identifies this image to its publisher.
.RE

.sp
.ne 2
.mk
.na
\fB\fB-m\fR \fImirror_to_add\fR\fR
.ad
.br
.na
\fB\fB--add-mirror\fR \fImirror_to_add\fR\fR
.ad
.sp .6
.RS 4n
Add the URI as a mirror for the given publisher.
.RE

.sp
.ne 2
.mk
.na
\fB\fB-M\fR \fImirror_to_remove\fR\fR
.ad
.br
.na
\fB\fB--remove-mirror\fR \fImirror_to_remove\fR\fR
.ad
.sp .6
.RS 4n
Remove the URI from the list of mirrors for the given publisher. The special value \fB*\fR can be used to remove all mirrors.
.RE

.sp
.ne 2
.mk
.na
\fB\fB-e\fR\fR
.ad
.br
.na
\fB\fB--enable\fR\fR
.ad
.sp .6
.RS 4n
Enable the publisher.
.RE

.sp
.ne 2
.mk
.na
\fB\fB-d\fR\fR
.ad
.br
.na
\fB\fB--disable\fR\fR
.ad
.sp .6
.RS 4n
Disable the publisher. A disabled publisher is not used when populating the package list or in certain package operations (install, uninstall, and update). However, the properties for a disabled publisher can still be set and viewed. If only one publisher exists, it cannot be disabled.
.RE

.sp
.ne 2
.mk
.na
\fB\fB--proxy\fR \fIproxy_to_use\fR\fR
.ad
.sp .6
.RS 4n
Use the specified proxy URI to retrieve content for the specified origin (\fB-g\fR) or mirror (\fB-m\fR). The proxy value is stored as part of the publisher configuration, which means the system repository used by child images is automatically updated. This option cannot be used to set an authenticated proxy. The \fIproxy_to_use\fR value cannot have the form \fBprotocol://user:password@host\fR.
.sp
At run time, \fBhttp_proxy\fR or related environment variables override this proxy setting. See the "Environment" section of the \fBcurl\fR(1) man page for the list of accepted environment variable names. If you use an environment variable to set the proxy URI, you must also set the appropriate proxy property of the \fBsvc:/application/pkg/system-repository\fR SMF service to the same value. See "Specifying a Proxy" in \fIAdding and Updating Software in Oracle Solaris 11.2\fR.
.RE

.RE

.sp
.ne 2
.mk
.na
\fB\fBpkg set-publisher\fR \fB-p\fR \fIrepo_uri\fR [\fB-Ped\fR] [\fB-k\fR \fIssl_key\fR] [\fB-c\fR \fIssl_cert\fR] [\fB--non-sticky\fR] [\fB--sticky\fR] [\fB--search-after\fR \fIpublisher\fR] [\fB--search-before\fR \fIpublisher\fR] [\fB--search-first\fR] [\fB--approve-ca-cert\fR \fIpath_to_CA\fR] [\fB--revoke-ca-cert\fR \fIhash_of_CA_to_remove\fR] [\fB--unset-ca-cert\fR \fIhash_of_CA_to_remove\fR] [\fB--set-property\fR \fIname_of_property\fR=\fIvalue\fR] [\fB--add-property-value\fR \fIname_of_property\fR=\fIvalue_to_add\fR] [\fB--remove-property-value\fR \fIname_of_property\fR=\fIvalue_to_remove\fR] [\fB--unset-property\fR \fIname_of_property_to_delete\fR] [\fB--proxy\fR \fIproxy_to_use\fR] [\fIpublisher\fR]\fR
.ad
.sp .6
.RS 4n
Retrieve publisher configuration information from the \fIrepo_uri\fR repository URI.
.sp
If a publisher operand is specified to this \fBset-publisher\fR subcommand, then only that publisher is added or updated. If no publisher is specified, all publishers in \fIrepo_uri\fR are added or updated as appropriate.
.sp
For descriptions of options, see the \fBset-publisher\fR command above. When used with \fB-p\fR, the \fB-P\fR, \fB--search-first\fR, \fB--search-before\fR, and \fB--search-after\fR options only apply to added publishers, not to updated publishers.
.sp
The \fB-p\fR option cannot be combined with the \fB-g\fR, \fB--add-origin\fR, \fB-G\fR, \fB--remove-origin\fR, \fB-m\fR, \fB--add-mirror\fR, \fB-M\fR, \fB--remove-mirror\fR, \fB--disable\fR, \fB--enable\fR, \fB--no-refresh\fR, or \fB--reset-uuid\fR options.
.RE

.sp
.ne 2
.mk
.na
\fB\fBpkg unset-publisher\fR \fIpublisher\fR ...\fR
.ad
.sp .6
.RS 4n
Remove the configuration associated with the specified publisher or publishers.
.RE

.sp
.ne 2
.mk
.na
\fB\fBpkg history\fR [\fB-HNl\fR] [\fB-t\fR \fItime\fR | \fItime\fR-\fItime\fR[,\fItime\fR | \fItime\fR-\fItime\fR]...]... [\fB-o\fR \fIcolumn\fR[,\fIcolumn\fR]...]... [\fB-n\fR \fInumber\fR]\fR
.ad
.sp .6
.RS 4n
Display the command history of the applicable image. Display the start time of the operation, the name of the operation (for example, \fBinstall\fR), the client (for example, \fBpkg\fR), and the outcome of the operation (Succeeded or Failed).
.sp
.ne 2
.mk
.na
\fB\fB-H\fR\fR
.ad
.sp .6
.RS 4n
Omit the headers from the listing.
.RE

.sp
.ne 2
.mk
.na
\fB\fB-t\fR \fItime\fR\fR
.ad
.br
.na
\fB\fB-t\fR \fItime\fR-\fItime\fR\fR
.ad
.sp .6
.RS 4n
Display log records for a comma-separated list of timestamps, formatted with \fB%Y-%m-%dT%H:%M:%S\fR (see the \fBstrftime\fR(3C) man page). To specify a range of times, use a hyphen (\fB-\fR) between a start and finish timestamp. The keyword \fBnow\fR can be used as an alias for the current time. This option can be specified multiple times. If the timestamps specified contain duplicate timestamps or overlapping ranges, duplicate history events are not displayed. Only a single instance of each history event is displayed.
.RE

.sp
.ne 2
.mk
.na
\fB\fB-l\fR\fR
.ad
.sp .6
.RS 4n
Display the long form of the command history of the image. Additional information displayed includes the version of the client, the name of the user who performed the operation, whether a new boot environment was created, the time the operation completed and total time taken, the complete command that was issued, and any errors that were encountered while executing the command. For operations such as \fBupdate\fR, complete FMRIs of changed packages are shown.
.RE

.sp
.ne 2
.mk
.na
\fB\fB-N\fR\fR
.ad
.sp .6
.RS 4n
Display the release note text.
.RE

.sp
.ne 2
.mk
.na
\fB\fB-n\fR \fInumber\fR\fR
.ad
.sp .6
.RS 4n
Display only the specified number of most recent entries.
.RE

.sp
.ne 2
.mk
.na
\fB\fB-o\fR \fIcolumn\fR\fR
.ad
.sp .6
.RS 4n
Display output using the specified column names. The \fB-o\fR option can be specified multiple times, or multiple column names can be specified as the argument to one \fB-o\fR option by separating the column names with commas. Valid column names are:
.sp
.ne 2
.mk
.na
\fB\fBbe\fR\fR
.ad
.sp .6
.RS 4n
The name of the boot environment this operation was started on.
.RE

.sp
.ne 2
.mk
.na
\fB\fBbe_uuid\fR\fR
.ad
.sp .6
.RS 4n
The \fBuuid\fR of the boot environment this operation was started on.
.RE

.sp
.ne 2
.mk
.na
\fB\fBclient\fR\fR
.ad
.sp .6
.RS 4n
The name of the client.
.RE

.sp
.ne 2
.mk
.na
\fB\fBclient_ver\fR\fR
.ad
.sp .6
.RS 4n
The version of the client.
.RE

.sp
.ne 2
.mk
.na
\fB\fBcommand\fR\fR
.ad
.sp .6
.RS 4n
The command line used for this operation.
.RE

.sp
.ne 2
.mk
.na
\fB\fBfinish\fR\fR
.ad
.sp .6
.RS 4n
The time that this operation finished.
.RE

.sp
.ne 2
.mk
.na
\fB\fBid\fR\fR
.ad
.sp .6
.RS 4n
The user id that started this operation.
.RE

.sp
.ne 2
.mk
.na
\fB\fBnew_be\fR\fR
.ad
.sp .6
.RS 4n
The new boot environment created by this operation.
.RE

.sp
.ne 2
.mk
.na
\fB\fBnew_be_uuid\fR\fR
.ad
.sp .6
.RS 4n
The \fBuuid\fR of the new boot environment created by this operation.
.RE

.sp
.ne 2
.mk
.na
\fB\fBoperation\fR\fR
.ad
.sp .6
.RS 4n
The name of the operation.
.RE

.sp
.ne 2
.mk
.na
\fB\fBoutcome\fR\fR
.ad
.sp .6
.RS 4n
A summary of the outcome of this operation.
.RE

.sp
.ne 2
.mk
.na
\fB\fBreason\fR\fR
.ad
.sp .6
.RS 4n
Additional information on the outcome of this operation.
.RE

.sp
.ne 2
.mk
.na
\fB\fBrelease_note\fR\fR
.ad
.sp .6
.RS 4n
Indicates whether this operation generated release notes.
.RE

.sp
.ne 2
.mk
.na
\fB\fBsnapshot\fR\fR
.ad
.sp .6
.RS 4n
The snapshot taken during this operation. This is only recorded if the snapshot was not automatically removed after successful operation completion.
.RE

.sp
.ne 2
.mk
.na
\fB\fBstart\fR\fR
.ad
.sp .6
.RS 4n
The time that this operation started.
.RE

.sp
.ne 2
.mk
.na
\fB\fBtime\fR\fR
.ad
.sp .6
.RS 4n
The total time taken to perform this operation. For operations that take less than one second, 0:00:00 is shown.
.RE

.sp
.ne 2
.mk
.na
\fB\fBuser\fR\fR
.ad
.sp .6
.RS 4n
The username that started this operation.
.RE

If the \fBcommand\fR or \fBreason\fR columns are specified, they must be the last item in the \fB-o\fR list, in order to preserve output field separation. These two columns cannot be shown in the same \fBhistory\fR command.
.sp
An asterisk (*) is shown after the values for \fBbe\fR or \fBnew_be\fR if the boot environment is no longer present on the system.
.sp
The values for \fBbe\fR and \fBnew_be\fR are obtained by looking up the current boot environment name, using the \fBbe_uuid\fR or \fBnew_be_uuid\fR fields. If a boot environment was subsequently renamed, and later deleted, the values displayed for \fBbe\fR and \fBnew_be\fR are the values recorded at the time of the \fBpkg\fR operation.
.RE

.RE

.sp
.ne 2
.mk
.na
\fB\fBpkg purge-history\fR\fR
.ad
.sp .6
.RS 4n
Delete all existing history information.
.RE

.sp
.ne 2
.mk
.na
\fB\fBpkg rebuild-index\fR\fR
.ad
.sp .6
.RS 4n
Rebuild the index used by \fBpkg search\fR. This is a recovery operation not intended for general use.
.RE

.sp
.ne 2
.mk
.na
\fB\fBpkg update-format\fR\fR
.ad
.sp .6
.RS 4n
Update the format of the image to the current version. Once this operation has completed, the image can no longer be used with older versions of the \fBpkg\fR(5) system.
.RE

.sp
.ne 2
.mk
.na
\fB\fBpkg version\fR\fR
.ad
.sp .6
.RS 4n
Display a unique string identifying the version of \fBpkg\fR. This string is not guaranteed to be comparable in any fashion between versions.
.RE

.sp
.ne 2
.mk
.na
\fB\fBpkg help\fR\fR
.ad
.sp .6
.RS 4n
Display a usage message.
.RE

.sp
.ne 2
.mk
.na
\fB\fBpkg image-create\fR [\fB-FPUz\fR] [\fB-f\fR |\fB--force\fR] [\fB--full\fR | \fB--partial\fR | \fB--user\fR] [\fB--zone\fR] [\fB-k\fR \fIssl_key\fR] [\fB-c\fR \fIssl_cert\fR] [\fB--no-refresh\fR] [\fB--variant\fR \fIvariant_name\fR=\fIvalue\fR]... [\fB-g\fR \fIpath_or_uri\fR | \fB--origin\fR \fIpath_or_uri\fR]... [\fB-m\fR \fIuri\fR | \fB--mirror\fR \fIuri\fR]... [\fB--set-property\fR \fIname_of_property\fR=\fIvalue\fR] [\fB--facet\fR \fIfacet_name\fR=(\fBTrue\fR|\fBFalse\fR)]... [(\fB-p\fR | \fB--publisher\fR) [\fIname\fR=]\fIrepo_uri\fR] \fIdir\fR\fR
.ad
.sp .6
.RS 4n
At the location given by \fIdir\fR, create an image suitable for package operations. Images created by using the \fBimage-create\fR subcommand are not bootable. Most users should use the \fB--be-name\fR or \fB--require-new-be\fR options with \fBpkg\fR commands, or use the \fBbeadm\fR or \fBzoneadm\fR commands to create images. The \fBpkg image-create\fR command is used for tasks such as maintaining packages and operating system distributions.
.sp
The default image type is user, which can be specified by using the \fB-U\fR or \fB--user\fR option. Alternatively, the image type can be set to a full image (\fB--F\fR or \fB--full\fR) or to a partial image (\fB-P\fR or \fB--partial\fR) linked to the full image enclosing the given \fIdir\fR path.
.sp
Additional origins can be specified using \fB-g\fR or \fB--origin\fR. Additional mirrors can be specified using \fB-m\fR or \fB--mirror\fR.
.sp
A package repository URI must be provided using the \fB-p\fR or \fB--publisher\fR option. If a publisher name is also provided, then only that publisher is added when the image is created. If a publisher name is not provided, then all publishers known by the specified repository are added to the image. An attempt to retrieve the catalog associated with this publisher is made following the initial creation operations.
.sp
For publishers using client SSL authentication, a client key and client certificate can be registered via the \fB-c\fR and \fB-k\fR options. This key and certificate are used for all publishers added during image creation.
.sp
If the image is to be run within non-global zone context, use the \fB-z\fR (\fB--zone\fR) option to set an appropriate variant.
.sp
.ne 2
.mk
.na
\fB\fB-f\fR\fR
.ad
.br
.na
\fB\fB--force\fR\fR
.ad
.sp .6
.RS 4n
Force the creation of an image over an existing image. This option should be used with care.
.RE

.sp
.ne 2
.mk
.na
\fB\fB--no-refresh\fR\fR
.ad
.sp .6
.RS 4n
Do not attempt to contact the repositories for the image's publishers to retrieve the newest list of available packages and other metadata.
.RE

.sp
.ne 2
.mk
.na
\fB\fB--variant\fR \fIvariant_name\fR=\fIvalue\fR\fR
.ad
.sp .6
.RS 4n
Set the specified variant to the indicated value. See "Facets and Variants" in the \fBpkg\fR(5) man page for more information about variants.
.RE

.sp
.ne 2
.mk
.na
\fB\fB--facet\fR \fIfacet_name\fR=(\fBTrue\fR|\fBFalse\fR)\fR
.ad
.sp .6
.RS 4n
Set the specified facet to the indicated value. See "Facets and Variants" in the \fBpkg\fR(5) man page for more information about facets.
.RE

.sp
.ne 2
.mk
.na
\fB\fB--set-property\fR \fIname_of_property\fR=\fIvalue\fR\fR
.ad
.sp .6
.RS 4n
Set the specified image property to the indicated value. See "Image Properties" below for descriptions of image properties.
.RE

.RE

.SH IMAGE PROPERTIES
.sp
.LP
The following properties define characteristics of the image. These properties store information about the purpose, content, and behavior of the image. To view the current values of these properties in the image, use the \fBpkg property\fR command. To modify the values of these properties, use the \fBpkg set-property\fR and \fBpkg unset-property\fR commands.
.sp
.ne 2
.mk
.na
\fB\fBbe-policy\fR\fR
.ad
.sp .6
.RS 4n
(string) Specify when a boot environment is created during packaging operations. The following values are allowed:
.sp
.ne 2
.mk
.na
\fB\fBdefault\fR\fR
.ad
.sp .6
.RS 4n
Apply the default boot environment creation policy, \fBcreate-backup\fR.
.RE

.sp
.ne 2
.mk
.na
\fB\fBalways-new\fR\fR
.ad
.sp .6
.RS 4n
Requires a reboot for all package operations by performing them in a new boot environment set as active on the next boot. A backup boot environment is not created unless explicitly requested.
.sp
This policy is the safest, but is more strict than most sites need since no packages can be added without a reboot.
.RE

.RE

.sp
.ne 2
.mk
.na
\fB\fBcreate-backup\fR\fR
.ad
.sp .6
.RS 4n
For package operations that require a reboot, a new boot environment is created and set as active on the next boot. If packages are modified or content that could affect the kernel is installed and the operation affects the live boot environment, a backup boot environment is created but not set as active. A backup boot environment can also be explicitly requested.
.sp
This policy is potentially risky only if newly installed software causes system instability, which is possible but relatively rare.
.RE

.sp
.ne 2
.mk
.na
\fB\fBwhen-required\fR\fR
.ad
.sp .6
.RS 4n
For package operations that require a reboot, a new boot environment is created and set as active on the next boot. A backup boot environment is not created unless explicitly requested.
.sp
This policy carries the greatest risk since if a packaging change to the live boot environment makes further changes impossible, there might be no recent boot environment to which one can fallback.
.RE

.sp
.ne 2
.mk
.na
\fB\fBca-path\fR\fR
.ad
.sp .6
.RS 4n
(string) A path name that points to a directory where CA certificates are kept for SSL operations. The format of this directory is specific to the underlying SSL implementation. To use an alternate location for trusted CA certificates, change this value to point to a different directory. See the \fBCApath\fR portions of \fBSSL_CTX_load_verify_locations\fR(3openssl) for requirements for the CA directory.
.sp
Default value: \fB/etc/ssl/certs\fR
.RE

.sp
.ne 2
.mk
.na
\fB\fBcheck-certificate-revocation\fR\fR
.ad
.sp .6
.RS 4n
(boolean) If this is set to \fBTrue\fR, the package client attempts to contact any CRL distribution points in the certificates used for signature verification to determine whether the certificate has been revoked since being issued.
.sp
Default value: \fBFalse\fR
.RE

.sp
.ne 2
.mk
.na
\fB\fBflush-content-cache-on-success\fR\fR
.ad
.sp .6
.RS 4n
(boolean) If this is set to \fBTrue\fR, the package client removes the files in its content-cache when install or update operations complete. For update operations, the content is removed only from the source boot environment. When a packaging operation next occurs in the destination boot environment, the package client flushes its content cache if this option has not been changed.
.sp
This property can be used to keep the content-cache small on systems with limited disk space. This property can cause operations to take longer to complete.
.sp
Default value: \fBTrue\fR
.RE

.sp
.ne 2
.mk
.na
\fB\fBmirror-discovery\fR\fR
.ad
.sp .6
.RS 4n
(boolean) This property tells the client to discover link-local content mirrors using mDNS and DNS-SD. If this property is set to \fBTrue\fR, the client attempts to download package content from mirrors it dynamically discovers. To run a mirror that advertises its content via mDNS, see the \fBpkg.depotd\fR(1M) man page.
.sp
Default value: \fBFalse\fR
.RE

.sp
.ne 2
.mk
.na
\fB\fBsend-uuid\fR\fR
.ad
.sp .6
.RS 4n
(boolean) Send the image's Universally Unique Identifier (UUID) when performing network operations. Although users can disable this option, some network repositories might refuse to talk to clients that do not supply a UUID.
.sp
Default value: \fBTrue\fR
.RE

.sp
.ne 2
.mk
.na
\fB\fBsignature-policy\fR\fR
.ad
.sp .6
.RS 4n
(string) Determine what checks will be performed on manifests when installing, updating, modifying, or verifying packages in the image. The final policy applied to a package depends on the combination of image policy and publisher policy. The combination will be at least as strict as the stricter of the two policies taken individually. By default, the package client does not check whether certificates have been revoked. To enable those checks, which might require the client to contact external Internet sites, set the \fBcheck-certificate-revocation\fR image property to \fBTrue\fR. The following values are allowed:
.sp
.ne 2
.mk
.na
\fB\fBignore\fR\fR
.ad
.sp .6
.RS 4n
Ignore signatures for all manifests.
.RE

.sp
.ne 2
.mk
.na
\fB\fBverify\fR\fR
.ad
.sp .6
.RS 4n
Verify that all manifests with signatures are validly signed, but do not require all installed packages to be signed. This is the default value.
.RE

.sp
.ne 2
.mk
.na
\fB\fBrequire-signatures\fR\fR
.ad
.sp .6
.RS 4n
Require that all newly installed packages have at least one valid signature. The \fBpkg fix\fR and \fBpkg verify\fR commands also warn if an installed package does not have a valid signature.
.RE

.sp
.ne 2
.mk
.na
\fB\fBrequire-names\fR\fR
.ad
.sp .6
.RS 4n
Follow the same requirements as \fBrequire-signatures\fR but also require that the strings listed in the \fBsignature-required-names\fR property appear as a common name of the certificates used to verify the chains of trust of the signatures.
.RE

.RE

.sp
.ne 2
.mk
.na
\fB\fBsignature-required-names\fR\fR
.ad
.sp .6
.RS 4n
(list of strings) A list of names that must be seen as common names of certificates while validating the signatures of a package.
.RE

.sp
.ne 2
.mk
.na
\fB\fBtrust-anchor-directory\fR\fR
.ad
.sp .6
.RS 4n
(string) The path name of the directory that contains the trust anchors for the image. This path is relative to the image. The default value is \fBignore\fR.
.RE

.sp
.ne 2
.mk
.na
\fB\fBuse-system-repo\fR\fR
.ad
.sp .6
.RS 4n
(boolean) This property indicates whether the image should use the system repository as a source for image and publisher configuration and as a proxy for communicating with the publishers provided. The default value is \fBFalse\fR. See the \fBpkg.sysrepo\fR(1M) man page for information about system repositories.
.RE

.SH PUBLISHER PROPERTIES
.sp
.LP
The following properties define signature policy for a particular publisher. The image properties of the same name define signature policy for the image. To view the current values of these properties for a particular publisher, use the \fBpkg publisher\fR \fIpublisher_name\fR command. To modify the values of these publisher signature policy properties, use the \fB--set-property\fR and \fB--unset-property\fR options of the \fBpkg set-publisher\fR command.
.sp
.ne 2
.mk
.na
\fB\fBsignature-policy\fR\fR
.ad
.sp .6
.RS 4n
(string) This property functions identically to the image property of the same name except that it only applies to packages from the particular publisher.
.RE

.sp
.ne 2
.mk
.na
\fB\fBsignature-required-names\fR\fR
.ad
.sp .6
.RS 4n
(list of strings) This property functions identically to the image property of the same name except that it only applies to packages from the particular publisher.
.RE

.SH EXAMPLES
.LP
\fBExample 1 \fRCreate an Image With Publisher Configured
.sp
.LP
Create a new, full image, with publisher \fBexample.com\fR, stored at \fB/aux0/example_root\fR.

.sp
.in +2
.nf
$ \fBpkg image-create -F -p example.com=http://pkg.example.com:10000 \e\fR
\fB/aux0/example_root\fR
.fi
.in -2
.sp

.LP
\fBExample 2 \fRCreate an Image, Specifying Additional Origins and Mirror
.sp
.LP
Create a new, full image, with publisher \fBexample.com\fR, that also has an additional mirror, two additional origins, and is stored at \fB/aux0/example_root\fR.

.sp
.in +2
.nf
$ \fBpkg image-create -F -p example.com=http://pkg.example.com:10000 \e\fR
\fB-g http://alternate1.example.com:10000/ \e\fR
\fB-g http://alternate2.example.com:10000/ \e\fR
\fB-m http://mirror.example.com:10000/ \e\fR
\fB/aux0/example_root\fR
.fi
.in -2
.sp

.LP
\fBExample 3 \fRCreate an Image With No Publisher Configured
.sp
.LP
Create a new, full image with no publishers configured at \fB/aux0/example_root\fR.

.sp
.in +2
.nf
$ \fBpkg image-create -F /aux0/example_root\fR
.fi
.in -2
.sp

.LP
\fBExample 4 \fRInstall a Package
.sp
.LP
Install the latest version of the \fBwidget\fR package in the current image.

.sp
.in +2
.nf
$ \fBpkg install application/widget\fR
.fi
.in -2
.sp

.LP
\fBExample 5 \fRList Specified Contents of a Package
.sp
.LP
List the contents of the \fBsystem/file-system/zfs\fR package. Display the action name, the mode of the file (if defined), the size (if defined), the path, and the target (if a link). Limit the action to types \fBdir\fR, \fBfile\fR, \fBlink\fR, and \fBhardlink\fR, since specifying the \fBaction.name\fR attribute, which is available for all actions, displays a line for all actions, which is not desired here.

.sp
.in +2
.nf
$ \fBpkg contents -t dir,file,link,hardlink \e\fR
\fB-o action.name,mode,pkg.size,path,target system/file-system/zfs\fR
ACTION.NAME MODE PKG.SIZE PATH                 TARGET
dir         0755          etc
dir         0755          etc/fs
dir         0755          etc/fs/zfs
link                      etc/fs/zfs/mount     ../../../usr/sbin/zfs
link                      etc/fs/zfs/umount    ../../../usr/sbin/zfs
dir         0755          etc/zfs
dir         0755          kernel
dir         0755          kernel/drv
dir         0755          kernel/drv/amd64
file        0755  1706744 kernel/drv/amd64/zfs
file        0644      980 kernel/drv/zfs.conf
dir         0755          kernel/fs
dir         0755          kernel/fs/amd64
hardlink                  kernel/fs/amd64/zfs  ../../../kernel/drv/amd64/zfs
\&...
.fi
.in -2
.sp

.LP
\fBExample 6 \fRList Specified Contents of Two Packages
.sp
.LP
List the contents of \fBweb/browser/firefox\fR and \fBmail/thunderbird\fR, limiting the display to just the package name and path attributes of actions whose \fBpath\fR attribute ends in \fB\&.desktop\fR or \fB\&.png\fR.

.sp
.in +2
.nf
$ \fBpkg contents -o pkg.name,path -a path=\e*.desktop \e\fR
\fB-a path=\e*.png web/browser/firefox mail/thunderbird\fR
PKG.NAME            PATH
web/browser/firefox usr/share/applications/firefox.desktop
mail/thunderbird    usr/share/applications/thunderbird.desktop
web/browser/firefox usr/share/pixmaps/firefox-icon.png
mail/thunderbird    usr/share/pixmaps/thunderbird-icon.png
\&...
.fi
.in -2
.sp

.LP
\fBExample 7 \fRSearch for a Package
.sp
.LP
Search the package database for the token \fBbge\fR.

.sp
.in +2
.nf
$ \fBpkg search bge\fR
<<<<<<< HEAD
INDEX       ACTION VALUE                             PACKAGE
driver_name driver bge                                pkg:/driver/network/bge@0.5.11-0.151
basename    file   kernel/drv/sparcv9/bge             pkg:/driver/network/bge@0.5.11-0.151
basename    file   kernel/drv/amd64/bge               pkg:/driver/network/bge@0.5.11-0.151
pkg.fmri    set    jeos.omniti.com/driver/network/bge pkg:/driver/network/bge@0.5.11-0.151
=======
INDEX       ACTION VALUE                                 PACKAGE
driver_name driver bge                                   pkg:/driver/network/ethernet/bge@0.5.11-0.175.0.0.0.2.1
basename    file   kernel/drv/sparcv9/bge                pkg:/driver/network/ethernet/bge@0.5.11-0.175.0.0.0.2.1
basename    file   kernel/drv/amd64/bge                  pkg:/driver/network/ethernet/bge@0.5.11-0.175.0.0.0.2.1
basename    file   platform/sun4v/kernel/drv/sparcv9/bge pkg:/system/kernel/platform@0.5.11-0.175.0.0.0.2.1
pkg.fmri    set    solaris/driver/network/bge            pkg:/driver/network/bge@0.5.11-0.173.0.0.0.1.0
pkg.fmri    set    solaris/driver/network/ethernet/bge   pkg:/driver/network/ethernet/bge@0.5.11-0.175.0.0.0.2.1
>>>>>>> 8d102081
.fi
.in -2
.sp

.sp
.LP
The token is in the package \fBdriver/network/bge\fR both as the basename for the file action representing \fB/kernel/drv/\fIarch\fR/bge\fR and as a driver name.

.LP
\fBExample 8 \fRSearch for a File
.sp
.LP
Search for the package that delivers a file by specifying the full path name of the file, including the leading slash character.

.sp
.in +2
.nf
$ \fBpkg search -o path,pkg.name -l /usr/bin/vim\fR
PATH         PKG.NAME
usr/bin/vim  editor/vim/vim-core
.fi
.in -2
.sp

.sp
.LP
Search for a file and the package that delivers that file by specifying \fBfile\fR for the \fIaction_name\fR, \fBpath\fR or \fBbasename\fR for the \fIindex\fR, and the full or partial file name for the \fItoken\fR.

.sp
.in +2
.nf
$ \fBpkg search -o path,pkg.name -l file:basename:vim\fR
PATH         PKG.NAME
usr/bin/vim  editor/vim/vim-core
.fi
.in -2
.sp

.LP
\fBExample 9 \fRSearch for Files and Directories
.sp
.LP
Search for files and directories and the packages that deliver them by specifying \fBpath\fR or \fBbasename\fR for the \fIindex\fR and the full or partial file name for the \fItoken\fR. Depending on your shell, you might need to escape wildcards.

.sp
.in +2
.nf
$ \fBpkg search -o path,pkg.name -l path:*/vim\fR
PATH           PKG.NAME
usr/bin/vim    editor/vim/vim-core
usr/share/vim  editor/vim
usr/share/vim  editor/vim/vim-core
$ \fBpkg search -o path,pkg.name -l basename:vim\fR
PATH           PKG.NAME
usr/share/vim  editor/vim
usr/share/vim  editor/vim/vim-core
usr/bin/vim    editor/vim/vim-core
.fi
.in -2
.sp

.LP
\fBExample 10 \fRShow Which Packages Provide Which SMF Services
.sp
.LP
Show which packages provide a particular SMF service by specifying the value \fBorg.opensolaris.smf.fmri\fR for the \fIindex\fR in a structured search and the name of the service you want to find for the \fItoken\fR. The value \fBorg.opensolaris.smf.fmri\fR is the name of an attribute of a \fBset\fR action. Remember to escape the : in the name of the service.

.sp
.LP
For example, show which HTTP servers are available by specifying the value \fBsvc:/network/http\fR for the \fItoken\fR.

.sp
.in +2
.nf
$ \fBpkg search 'org.opensolaris.smf.fmri:svc\e:/network/http*'\fR
INDEX                    ACTION VALUE                        PACKAGE
org.opensolaris.smf.fmri set    svc:/network/http            pkg:/web/server/lighttpd-14@1.4.23-0.175.0.0.0.2.1
org.opensolaris.smf.fmri set    svc:/network/http            pkg:/web/proxy/privoxy@3.0.17-0.175.0.0.0.2.1
org.opensolaris.smf.fmri set    svc:/network/http            pkg:/web/proxy/squid@3.1.18-0.175.0.0.0.2.1
org.opensolaris.smf.fmri set    svc:/network/http            pkg:/web/java-servlet/tomcat@6.0.35-0.175.0.0.0.2.1
org.opensolaris.smf.fmri set    svc:/network/http            pkg:/web/server/apache-22@2.2.22-0.175.0.0.0.2.1
org.opensolaris.smf.fmri set    svc:/network/http:apache22   pkg:/web/server/apache-22@2.2.22-0.175.0.0.0.2.1
org.opensolaris.smf.fmri set    svc:/network/http:lighttpd14 pkg:/web/server/lighttpd-14@1.4.23-0.175.0.0.0.2.1
org.opensolaris.smf.fmri set    svc:/network/http:privoxy    pkg:/web/proxy/privoxy@3.0.17-0.175.0.0.0.2.1
org.opensolaris.smf.fmri set    svc:/network/http:squid      pkg:/web/proxy/squid@3.1.18-0.175.0.0.0.2.1
org.opensolaris.smf.fmri set    svc:/network/http:tomcat6    pkg:/web/java-servlet/tomcat@6.0.35-0.175.0.0.0.2.1
.fi
.in -2
.sp

.LP
\fBExample 11 \fRSearch for Packages that Depend on the Specified Package
.sp
.LP
Search for installed packages that depend on \fBpackage/pkg\fR.

.sp
.in +2
.nf
<<<<<<< HEAD
$ \fBpkg search -l 'depend::package/pkg'\fR
INDEX       ACTION VALUE                    PACKAGE
incorporate depend package/pkg@0.5.11-0.151 pkg:/consolidation/ips/ips-incorporation@0.5.11-0.151
require     depend package/pkg@0.5.11-0.151 pkg:/system/install@0.5.11-0.151
require     depend package/pkg@0.5.11-0.151 pkg:/package/pkg/system-repository@0.5.11-0.151
=======
$ \fBpkg search -l depend::package/pkg\fR
INDEX       ACTION VALUE                                    PACKAGE
incorporate depend package/pkg@0.5.11-0.175.0.0.0.2.1      pkg:/consolidation/ips/ips-incorporation@0.5.11-0.175.0.0.0.2.1
require     depend pkg:/package/pkg@0.5.11-0.175.0.0.0.2.1 pkg:/system/library/install@0.5.11-0.175.0.0.0.2.1
require     depend pkg:/package/pkg@0.5.11-0.175.0.0.0.2.1 pkg:/system/library/boot-management@0.5.11-0.175.0.0.0.2.1
require     depend package/pkg                             pkg:/system/zones/brand/brand-solaris@0.5.11-0.175.0.0.0.2.1
require     depend pkg:/package/pkg@0.5.11-0.175.0.0.0.2.1 pkg:/install/distribution-constructor@0.5.11-0.175.0.0.0.2.1
require     depend pkg:/package/pkg@0.5.11-0.175.0.0.0.2.1 pkg:/system/boot-environment-utilities@0.5.11-0.175.0.0.0.2.1
require     depend pkg:/package/pkg@0.5.11-0.175.0.0.0.2.1 pkg:/package/pkg/system-repository@0.5.11-0.175.0.0.0.2.1
>>>>>>> 8d102081
.fi
.in -2
.sp

.LP
\fBExample 12 \fRSearch for Dependencies
.sp
.LP
Search for all \fBincorporate\fR dependencies in installed packages.

.sp
.in +2
.nf
<<<<<<< HEAD
$ \fBpkg search -l 'depend:incorporate:'\fR
INDEX       ACTION VALUE                           PACKAGE
incorporate depend pkg:/BRCMbnx@0.5.11,5.11-0.133  pkg:/consolidation/osnet/osnet-incorporation@0.5.11-0.151
incorporate depend pkg:/BRCMbnxe@0.5.11,5.11-0.133 pkg:/consolidation/osnet/osnet-incorporation@0.5.11-0.151
=======
$ \fBpkg search -l depend:incorporate:\fR
INDEX       ACTION VALUE                                PACKAGE
incorporate depend pkg:/BRCMbnx@0.5.11-0.175.0.0.0.2.1  pkg:/consolidation/osnet/osnet-incorporation@0.5.11-0.175.0.0.0.2.1
incorporate depend pkg:/BRCMbnxe@0.5.11-0.175.0.0.0.2.1 pkg:/consolidation/osnet/osnet-incorporation@0.5.11-0.175.0.0.0.2.1
>>>>>>> 8d102081
\&...
.fi
.in -2
.sp

.LP
\fBExample 13 \fRAdd a Publisher
.sp
.LP
Add a new publisher \fBexample.com\fR, with a repository located at \fBhttp://www.example.com/repo\fR.

.sp
.in +2
.nf
$ \fBpkg set-publisher -g http://www.example.com/repo example.com\fR
.fi
.in -2
.sp

.LP
\fBExample 14 \fRAdd a Publisher With Key and Certificate
.sp
.LP
Add a new publisher \fBexample.com\fR, with a secure repository located at \fBhttps://secure.example.com/repo\fR, and a key and certificate stored in the directory \fB/root/creds\fR.

.sp
.in +2
.nf
$ \fBpkg set-publisher -k /root/creds/example.key \e\fR
\fB-c /root/creds/example.cert -g https://secure.example.com/repo \e\fR
\fBexample.com\fR
.fi
.in -2
.sp

.LP
\fBExample 15 \fRAdd and Automatically Configure a Publisher
.sp
.LP
Add a new publisher with a repository located at \fB/export/repo\fR using automatic configuration.

.sp
.in +2
.nf
$ \fBpkg set-publisher -p /export/repo\fR
.fi
.in -2
.sp

.LP
\fBExample 16 \fRAdd and Manually Configure a Publisher
.sp
.LP
Add a new publisher \fBexample.com\fR with a repository located at \fB/export/repo/example.com\fR using manual configuration.

.sp
.in +2
.nf
$ \fBpkg set-publisher -g /export/repo example.com\fR
.fi
.in -2
.sp

.LP
\fBExample 17 \fRAdd a Publisher and Configure a Proxy
.sp
.LP
Add a new publisher \fBmypub\fR with origin \fBhttp://server/repo\fR and proxy \fBhttp://webcache:8080\fR.

.sp
.in +2
.nf
$ \fBpkg set-publisher -g http://server/repo \e\fR
\fB--proxy http://webcache:8080 mypub\fR
.fi
.in -2
.sp

.LP
\fBExample 18 \fRVerify All Signed Packages
.sp
.LP
Configure an image to verify all signed packages.

.sp
.in +2
.nf
$ \fBpkg set-property signature-policy verify\fR
.fi
.in -2
.sp

.LP
\fBExample 19 \fRRequire All Packages To Be Signed
.sp
.LP
Configure an image to require all packages to be signed, and require the string \fBexample.com\fR to be seen as a common name for one of the certificates in the chain of trust.

.sp
.in +2
.nf
$ \fBpkg set-property signature-policy require-names example.com\fR
.fi
.in -2
.sp

.LP
\fBExample 20 \fRRequire All Packages From a Specified Publisher To Be Signed
.sp
.LP
Configure an image so that all packages installed from publisher \fBexample.com\fR must be signed.

.sp
.in +2
.nf
$ \fBpkg set-publisher --set-property signature-policy=require-signatures \e\fR
\fBexample.com\fR
.fi
.in -2
.sp

.LP
\fBExample 21 \fRRequire a Specified String in the Chain of Trust
.sp
.LP
Add the string \fBfoo\fR to the image's list of common names that must be seen in a signature's chain of trust to be considered valid.

.sp
.in +2
.nf
$ \fBpkg add-property-value signature-require-names foo\fR
.fi
.in -2
.sp

.LP
\fBExample 22 \fRRemove a String From the Chain of Trust for a Specified Publisher
.sp
.LP
Remove the string \fBfoo\fR from the list of common names that must be seen to validate a signature for the publisher \fBexample.com\fR.

.sp
.in +2
.nf
$ \fBpkg set-publisher --remove-property-value signature-require-names=foo \e\fR
\fBexample.com\fR
.fi
.in -2
.sp

.LP
\fBExample 23 \fRAdd a Trusted CA Certificate
.sp
.LP
Add the certificate stored in \fB/tmp/example_file.pem\fR as a trusted CA certificate for the publisher \fBexample.com\fR.

.sp
.in +2
.nf
$ \fBpkg set-publisher --approve-ca-cert /tmp/example_file.pem \e\fR
\fBexample.com\fR
.fi
.in -2
.sp

.LP
\fBExample 24 \fRRevoke a Certificate
.sp
.LP
Revoke the certificate with the hash \fBa12345\fR for publisher \fBexample.com\fR, preventing the certificate from validating any signatures for packages from \fBexample.com\fR.

.sp
.in +2
.nf
$ \fBpkg set-publisher --revoke-ca-cert a12345 example.com\fR
.fi
.in -2
.sp

.LP
\fBExample 25 \fRForget About a Certificate
.sp
.LP
Make \fBpkg\fR forget that the certificate \fBa12345\fR was ever added or revoked by the user.

.sp
.in +2
.nf
$ \fBpkg set-publisher --unset-ca-cert a12345 example.com\fR
.fi
.in -2
.sp

.LP
\fBExample 26 \fRDowngrade a Package
.sp
.LP
Downgrade the installed package \fBfoo@1.1\fR to an older version.

.sp
.in +2
.nf
$ \fBpkg update foo@1.0\fR
.fi
.in -2
.sp

.LP
\fBExample 27 \fRSwitch Conflicting Package Installation
.sp
.LP
In the case of two conflicting packages, change which package is installed. Suppose package A depends on either package B or package C, and B and C are mutually exclusive. If A and B are installed, use the following command to switch to using C instead of B without uninstalling A:

.sp
.in +2
.nf
$ \fBpkg install --reject B C\fR
.fi
.in -2
.sp

.LP
\fBExample 28 \fRList Packages in a Package Archive
.sp
.LP
List all versions of all packages in a package archive.

.sp
.in +2
.nf
$ \fBpkg list -f -g /my/archive.p5p\fR
.fi
.in -2
.sp

.LP
\fBExample 29 \fRList Packages in a Package Repository
.sp
.LP
List all versions of all packages in a repository.

.sp
.in +2
.nf
$ \fBpkg list -f -g http://example.com:10000\fR
.fi
.in -2
.sp

.LP
\fBExample 30 \fRDisplay Information About a Package in a Package Archive
.sp
.LP
Display the package information for the latest version of a package in a package archive. The package might or might not be currently installed.

.sp
.in +2
.nf
$ \fBpkg info -g /my/archive.p5p pkg_name\fR
.fi
.in -2
.sp

.LP
\fBExample 31 \fRDisplay Contents of a Package in a Package Archive
.sp
.LP
Display the contents of a package in a package archive. The package is not currently installed.

.sp
.in +2
.nf
$ \fBpkg contents -g /my/archive.p5p pkg_name\fR
.fi
.in -2
.sp

.LP
\fBExample 32 \fRRemove All Publisher Origins and Mirrors
.sp
.LP
Remove all of the origins and mirrors for a publisher and add a new origin.

.sp
.in +2
.nf
$ \fBpkg set-publisher -G '*' -M '*' -g http://example.com:10000 \e\fR
\fBexample.com\fR
.fi
.in -2
.sp

.SH ENVIRONMENT VARIABLES
.sp
.ne 2
.mk
.na
\fB\fBPKG_IMAGE\fR\fR
.ad
.sp .6
.RS 4n
The directory containing the image to use for package operations. Ignored if \fB-R\fR is specified.
.RE

.sp
.ne 2
.mk
.na
\fB\fBPKG_CLIENT_CONNECT_TIMEOUT\fR\fR
.ad
.sp .6
.RS 4n
Seconds to wait trying to connect during transport operations (for each attempt) before the client aborts the operation. A value of 0 means wait indefinitely.
.sp
Default value: 60
.RE

.sp
.ne 2
.mk
.na
\fB\fBPKG_CLIENT_LOWSPEED_TIMEOUT\fR\fR
.ad
.sp .6
.RS 4n
Seconds below the \fBlowspeed\fR limit (1024 bytes/second) during transport operations before the client aborts the operation. A value of 0 means do not abort the operation.
.sp
Default value: 30
.RE

.sp
.ne 2
.mk
.na
\fB\fBPKG_CLIENT_MAX_CONSECUTIVE_ERROR\fR\fR
.ad
.sp .6
.RS 4n
Maximum number of transient transport errors before the client aborts the operation. A value of 0 means do not abort the operation.
.sp
Default value: 4
.RE

.sp
.ne 2
.mk
.na
\fB\fBPKG_CLIENT_MAX_REDIRECT\fR\fR
.ad
.sp .6
.RS 4n
Maximum number of HTTP or HTTPS redirects allowed during transport operations before a connection is aborted. A value of 0 means do not abort the operation.
.sp
Default value: 5
.RE

.sp
.ne 2
.mk
.na
\fB\fBPKG_CONCURRENCY\fR\fR
.ad
.sp .6
.RS 4n
The number of child images to update in parallel. Ignored if the \fB-C\fR option is specified.
.sp
When recursing into child images (usually zones), update at most \fB$PKG_CONCURRENCY\fR child images in parallel. If \fB$PKG_CONCURRENCY\fR is 0 or a negative number, all 	child images are updated in parallel.
.sp
Default value: 1
.RE

.sp
.ne 2
.mk
.na
\fB\fBPKG_CLIENT_MAX_TIMEOUT\fR\fR
.ad
.sp .6
.RS 4n
Maximum number of transport attempts per host before the client aborts the operation. A value of 0 means do not abort the operation.
.sp
Default value: 4
.RE

.sp
.ne 2
.mk
.na
\fB\fBhttp_proxy\fR, \fBhttps_proxy\fR\fR
.ad
.sp .6
.RS 4n
HTTP or HTTPS proxy server.
.RE

.SH EXIT STATUS
.sp
.LP
The following exit values are returned:
.sp
.ne 2
.mk
.na
\fB\fB0\fR\fR
.ad
.RS 6n
.rt  
Command succeeded.
.RE

.sp
.ne 2
.mk
.na
\fB\fB1\fR\fR
.ad
.RS 6n
.rt  
An error occurred.
.RE

.sp
.ne 2
.mk
.na
\fB\fB2\fR\fR
.ad
.RS 6n
.rt  
Invalid command line options were specified.
.RE

.sp
.ne 2
.mk
.na
\fB\fB3\fR\fR
.ad
.RS 6n
.rt  
Multiple operations were requested, but only some of them succeeded.
.RE

.sp
.ne 2
.mk
.na
\fB\fB4\fR\fR
.ad
.RS 6n
.rt  
No changes were made - nothing to do.
.RE

.sp
.ne 2
.mk
.na
\fB\fB5\fR\fR
.ad
.RS 6n
.rt  
The requested operation cannot be performed on a live image.
.RE

.sp
.ne 2
.mk
.na
\fB\fB6\fR\fR
.ad
.RS 6n
.rt  
The requested operation cannot be completed because the licenses for the packages being installed or updated have not been accepted.
.RE

.sp
.ne 2
.mk
.na
\fB\fB7\fR\fR
.ad
.RS 6n
.rt  
The image is currently in use by another process and cannot be modified.
.RE

.sp
.ne 2
.mk
.na
\fB\fB99\fR\fR
.ad
.RS 6n
.rt  
An unanticipated exception occurred.
.RE

.SH FILES
.sp
.LP
A \fBpkg\fR(5) image can be located arbitrarily within a larger file system. In the following file descriptions, the token \fB$IMAGE_ROOT\fR is used to distinguish relative paths. For a typical system installation, \fB$IMAGE_ROOT\fR is equivalent to \fB/\fR
.sp
.ne 2
.mk
.na
\fB\fB$IMAGE_ROOT/var/pkg\fR\fR
.ad
.sp .6
.RS 4n
Metadata directory for a full or partial image.
.RE

.sp
.ne 2
.mk
.na
\fB\fB$IMAGE_ROOT/.org.opensolaris,pkg\fR\fR
.ad
.sp .6
.RS 4n
Metadata directory for a user image.
.RE

.sp
.LP
Within a particular image's metadata, certain files and directories can contain information useful during repair and recovery. The token \fB$IMAGE_META\fR refers to the top-level directory containing the metadata. \fB$IMAGE_META\fR is typically one of the two paths given above.
.sp
.ne 2
.mk
.na
\fB\fB$IMAGE_META/lost+found\fR\fR
.ad
.sp .6
.RS 4n
Location of conflicting directories and files moved during a package operation. Location of unpackaged contents of a removed directory.
.RE

.sp
.ne 2
.mk
.na
\fB\fB$IMAGE_META/publisher\fR\fR
.ad
.sp .6
.RS 4n
Contains a directory for each publisher. Each directory stores publisher-specific metadata.
.RE

.sp
.LP
Other paths within the \fB$IMAGE_META\fR directory hierarchy are private and are subject to change.
.SH ATTRIBUTES
.sp
.LP
See \fBattributes\fR(5) for descriptions of the following attributes:
.sp

.sp
.TS
tab() box;
cw(2.75i) |cw(2.75i) 
lw(2.75i) |lw(2.75i) 
.
ATTRIBUTE TYPEATTRIBUTE VALUE
_
Availability\fBpackage/pkg\fR
_
Interface StabilityUncommitted
.TE

.SH SEE ALSO
.sp
.LP
\fBpkgsend\fR(1), \fBbeadm\fR(1M), \fBpkg.depotd\fR(1M), \fBpkg.sysrepo\fR(1M), \fBglob\fR(3C), \fBpkg\fR(5)
.sp
.LP
\fIAdding and Updating Software in Oracle Solaris 11.2\fR
.sp
.LP
\fBhttps://java.net/projects/ips/pages/Home\fR<|MERGE_RESOLUTION|>--- conflicted
+++ resolved
@@ -399,18 +399,8 @@
 .RS 4n
 Temporarily add the specified package repository or archive to the list of sources in the image from which to retrieve package data. Repositories that require a client SSL certificate cannot be used with this option. This option can be specified multiple times.
 .sp
-<<<<<<< HEAD
-.in +2
-.nf
-NAME (PUBLISHER)            VERSION           IFO
-system/core-os              0.5.11-0.151      i--
-x11/wm/fvwm (fvwm.org)      2.6.1-3           i--
-.fi
-.in -2
-=======
 When deciding which version of a package to use, publishers configured in the image, but not found in the specified \fIpath_or_uri\fR sources, take precedence. If the version of the package to be installed is provided by a publisher configured in the image and by a \fIpath_or_uri\fR source, the client retrieves the content for that package from the \fIpath_or_uri\fR sources. After installation or update, any packages provided by publishers not configured in the image are added to the image configuration without an origin. Use the \fBpkg publisher\fR command to see which publishers are configured in the image.
 .RE
->>>>>>> 8d102081
 
 .sp
 .ne 2
@@ -506,15 +496,9 @@
 .na
 \fB\fB--no-index\fR\fR
 .ad
-<<<<<<< HEAD
-.RS 17n
-.rt  
-Corresponds to the full form FMRI of the package containing the action, such as \fBpkg://jeos.omniti.com/web/amp@0.5.11,5.11-0.151:20110705T153434Z\fR.
-=======
 .sp .6
 .RS 4n
 Do not update the search indexes after the operation has completed successfully.
->>>>>>> 8d102081
 .RE
 
 .sp
@@ -534,15 +518,9 @@
 .na
 \fB\fB--backup-be-name\fR \fIname\fR\fR
 .ad
-<<<<<<< HEAD
-.RS 17n
-.rt  
-Corresponds to the publisher of the package containing the action, such as \fBjeos.omniti.com\fR.
-=======
 .sp .6
 .RS 4n
 Name the created backup boot environment using the given argument. Use of \fB--backup-be-name\fR implies \fB--require-backup-be\fR. See also the \fBbeadm\fR(1M) man page.
->>>>>>> 8d102081
 .RE
 
 .sp
@@ -551,15 +529,9 @@
 .na
 \fB\fB--be-name\fR \fIname\fR\fR
 .ad
-<<<<<<< HEAD
-.RS 17n
-.rt  
-Corresponds to the short form FMRI of the package containing the action, such as \fBpkg://jeos.omniti.com/web/amp@0.5.11,5.11-0.151\fR
-=======
 .sp .6
 .RS 4n
 Rename the newly created boot environment to be the argument given. Use of \fB--be-name\fR implies \fB--require-new-be\fR. See also the \fBbeadm\fR(1M) man page.
->>>>>>> 8d102081
 .RE
 
 .sp
@@ -3154,21 +3126,11 @@
 .in +2
 .nf
 $ \fBpkg search bge\fR
-<<<<<<< HEAD
 INDEX       ACTION VALUE                             PACKAGE
 driver_name driver bge                                pkg:/driver/network/bge@0.5.11-0.151
 basename    file   kernel/drv/sparcv9/bge             pkg:/driver/network/bge@0.5.11-0.151
 basename    file   kernel/drv/amd64/bge               pkg:/driver/network/bge@0.5.11-0.151
 pkg.fmri    set    jeos.omniti.com/driver/network/bge pkg:/driver/network/bge@0.5.11-0.151
-=======
-INDEX       ACTION VALUE                                 PACKAGE
-driver_name driver bge                                   pkg:/driver/network/ethernet/bge@0.5.11-0.175.0.0.0.2.1
-basename    file   kernel/drv/sparcv9/bge                pkg:/driver/network/ethernet/bge@0.5.11-0.175.0.0.0.2.1
-basename    file   kernel/drv/amd64/bge                  pkg:/driver/network/ethernet/bge@0.5.11-0.175.0.0.0.2.1
-basename    file   platform/sun4v/kernel/drv/sparcv9/bge pkg:/system/kernel/platform@0.5.11-0.175.0.0.0.2.1
-pkg.fmri    set    solaris/driver/network/bge            pkg:/driver/network/bge@0.5.11-0.173.0.0.0.1.0
-pkg.fmri    set    solaris/driver/network/ethernet/bge   pkg:/driver/network/ethernet/bge@0.5.11-0.175.0.0.0.2.1
->>>>>>> 8d102081
 .fi
 .in -2
 .sp
@@ -3268,23 +3230,11 @@
 .sp
 .in +2
 .nf
-<<<<<<< HEAD
 $ \fBpkg search -l 'depend::package/pkg'\fR
 INDEX       ACTION VALUE                    PACKAGE
 incorporate depend package/pkg@0.5.11-0.151 pkg:/consolidation/ips/ips-incorporation@0.5.11-0.151
 require     depend package/pkg@0.5.11-0.151 pkg:/system/install@0.5.11-0.151
 require     depend package/pkg@0.5.11-0.151 pkg:/package/pkg/system-repository@0.5.11-0.151
-=======
-$ \fBpkg search -l depend::package/pkg\fR
-INDEX       ACTION VALUE                                    PACKAGE
-incorporate depend package/pkg@0.5.11-0.175.0.0.0.2.1      pkg:/consolidation/ips/ips-incorporation@0.5.11-0.175.0.0.0.2.1
-require     depend pkg:/package/pkg@0.5.11-0.175.0.0.0.2.1 pkg:/system/library/install@0.5.11-0.175.0.0.0.2.1
-require     depend pkg:/package/pkg@0.5.11-0.175.0.0.0.2.1 pkg:/system/library/boot-management@0.5.11-0.175.0.0.0.2.1
-require     depend package/pkg                             pkg:/system/zones/brand/brand-solaris@0.5.11-0.175.0.0.0.2.1
-require     depend pkg:/package/pkg@0.5.11-0.175.0.0.0.2.1 pkg:/install/distribution-constructor@0.5.11-0.175.0.0.0.2.1
-require     depend pkg:/package/pkg@0.5.11-0.175.0.0.0.2.1 pkg:/system/boot-environment-utilities@0.5.11-0.175.0.0.0.2.1
-require     depend pkg:/package/pkg@0.5.11-0.175.0.0.0.2.1 pkg:/package/pkg/system-repository@0.5.11-0.175.0.0.0.2.1
->>>>>>> 8d102081
 .fi
 .in -2
 .sp
@@ -3298,17 +3248,10 @@
 .sp
 .in +2
 .nf
-<<<<<<< HEAD
 $ \fBpkg search -l 'depend:incorporate:'\fR
 INDEX       ACTION VALUE                           PACKAGE
 incorporate depend pkg:/BRCMbnx@0.5.11,5.11-0.133  pkg:/consolidation/osnet/osnet-incorporation@0.5.11-0.151
 incorporate depend pkg:/BRCMbnxe@0.5.11,5.11-0.133 pkg:/consolidation/osnet/osnet-incorporation@0.5.11-0.151
-=======
-$ \fBpkg search -l depend:incorporate:\fR
-INDEX       ACTION VALUE                                PACKAGE
-incorporate depend pkg:/BRCMbnx@0.5.11-0.175.0.0.0.2.1  pkg:/consolidation/osnet/osnet-incorporation@0.5.11-0.175.0.0.0.2.1
-incorporate depend pkg:/BRCMbnxe@0.5.11-0.175.0.0.0.2.1 pkg:/consolidation/osnet/osnet-incorporation@0.5.11-0.175.0.0.0.2.1
->>>>>>> 8d102081
 \&...
 .fi
 .in -2
