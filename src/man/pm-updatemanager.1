'\" te
<<<<<<< HEAD
.\" Copyright (c) 2007, 2013, Oracle and/or its
.\" affiliates. All rights reserved.
.TH pm-updatemanager 1 "21 May 2013" "SunOS 5.11" "User Commands"
=======
.\" Copyright (c) 2007, 2012, Oracle and/or its affiliates. All rights reserved.
.TH pm-updatemanager 1 "27 May 2012" "SunOS 5.12" "User Commands"
>>>>>>> b056e2f1
.SH NAME
pm-updatemanager \- application to update packages
.SH SYNOPSIS
.LP
.nf
/usr/bin/pm-updatemanager [\fIoptions\fR]
.fi

.LP
.nf
/usr/bin/pm-updatemanager [-h | --help] [-d | --debug]
    [-R \fIdir\fR | --image-dir \fIdir\fR]
.fi

.SH DESCRIPTION
.sp
.LP
\fBpm-updatemanager\fR checks for and installs available updates for the packages installed on the system.
.LP
Note - 
.sp
.RS 2
If the \fBpackage/pkg\fR, \fBpackage/pkg/package-manager\fR, or \fBpackage/pkg/update-manager\fR packages need to be updated, \fBpm-updatemanager\fR first updates these packages and then restarts to carry out any remaining updates.
.RE
.SH OPTIONS
.sp
.LP
The following options are supported:
.sp
.ne 2
.mk
.na
\fB\fB-h\fR\fR
.ad
.br
.na
\fB\fB--help\fR\fR
.ad
.sp .6
.RS 4n
Display a usage message.
.RE

.sp
.ne 2
.mk
.na
\fB\fB-d\fR\fR
.ad
.br
.na
\fB\fB--debug\fR\fR
.ad
.sp .6
.RS 4n
Run \fBpm-updatemanager\fR in debug mode.
.RE

.sp
.ne 2
.mk
.na
\fB\fB-R\fR \fIdir\fR\fR
.ad
.br
.na
\fB\fB--image-dir\fR \fIdir\fR\fR
.ad
.sp .6
.RS 4n
Operate on the image rooted at \fIdir\fR, rather than on the image discovered automatically.
.RE

.SH EXAMPLES
.LP
\fBExample 1 \fRUpdate the Current Image
.sp
.LP
Invoke \fBpm-updatemanager\fR on the current image. This checks for and installs all available updates for packages installed in the current image.

.sp
.in +2
.nf
$ \fB/usr/lib/pm-launch pm-updatemanager\fR
.fi
.in -2
.sp

.sp
.LP
This is the same command that the desktop menu option System>Administration>Update Manager invokes.

.LP
\fBExample 2 \fRUpdate a Specified Image
.sp
.LP
Invoke \fBpm-updatemanager\fR on the image stored at \fB/aux0/example_root\fR.

.sp
.in +2
.nf
$ \fB/usr/lib/pm-launch pm-updatemanager -R /aux0/example_root\fR
.fi
.in -2
.sp

.SH EXIT STATUS
.sp
.LP
The following exit values are returned:
.sp
.ne 2
.mk
.na
\fB\fB0\fR\fR
.ad
.RS 5n
.rt  
Everything worked.
.RE

.sp
.ne 2
.mk
.na
\fB\fB1\fR\fR
.ad
.RS 5n
.rt  
An error occurred.
.RE

.sp
.ne 2
.mk
.na
\fB\fB2\fR\fR
.ad
.RS 5n
.rt  
Invalid command line options were specified.
.RE

.SH ATTRIBUTES
.sp
.LP
See \fBattributes\fR(5) for descriptions of the following attributes:
.sp

.sp
.TS
tab() box;
cw(2.75i) |cw(2.75i) 
lw(2.75i) |lw(2.75i) 
.
ATTRIBUTE TYPEATTRIBUTE VALUE
_
Availability\fBpackage/pkg/update-manager\fR
_
Interface StabilityUncommitted
.TE

.SH SEE ALSO
.sp
.LP
\fBpackagemanager\fR(1), \fBpkg\fR(1), \fBpkg\fR(5)
.sp
.LP
\fBhttps://java.net/projects/ips/pages/Home\fR
.SH NOTES
.sp
.LP
When operating on an image you do not own, \fBpm-updatemanager\fR needs to be invoked with enough privilege. You will normally invoke \fBpm-updatemanager\fR using \fB/usr/lib/pm-launch\fR under these circumstances.<|MERGE_RESOLUTION|>--- conflicted
+++ resolved
@@ -1,12 +1,6 @@
 '\" te
-<<<<<<< HEAD
-.\" Copyright (c) 2007, 2013, Oracle and/or its
-.\" affiliates. All rights reserved.
-.TH pm-updatemanager 1 "21 May 2013" "SunOS 5.11" "User Commands"
-=======
 .\" Copyright (c) 2007, 2012, Oracle and/or its affiliates. All rights reserved.
-.TH pm-updatemanager 1 "27 May 2012" "SunOS 5.12" "User Commands"
->>>>>>> b056e2f1
+.TH pm-updatemanager 1 "27 May 2012" "SunOS 5.11" "User Commands"
 .SH NAME
 pm-updatemanager \- application to update packages
 .SH SYNOPSIS
@@ -175,7 +169,7 @@
 \fBpackagemanager\fR(1), \fBpkg\fR(1), \fBpkg\fR(5)
 .sp
 .LP
-\fBhttps://java.net/projects/ips/pages/Home\fR
+\fBhttp://hub.opensolaris.org/bin/view/Project+pkg/\fR
 .SH NOTES
 .sp
 .LP
