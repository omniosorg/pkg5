--- conflicted
+++ resolved
@@ -20,24 +20,18 @@
 #
 
 #
-<<<<<<< HEAD
 # Copyright (c) 2007, 2015, Oracle and/or its affiliates. All rights reserved.
-# Copyright (c) 2012, OmniTI Computer Consulting, Inc. All rights reserved.
+# Copyright 2016, OmniTI Computer Consulting, Inc. All rights reserved.
 #
 
 PYTHON27 = /usr/bin/python2.7
 PYTHON34 = /usr/bin/python3.4
-=======
-# Copyright (c) 2007, 2013, Oracle and/or its affiliates. All rights reserved.
-# Copyright 2016, OmniTI Computer Consulting, Inc. All rights reserved.
-#
 
 PYTHON = /usr/bin/python2.6
 # Should match python version above.
 PYLINT_FMRI = pkg:/library/python-2/pylint-26
 
 CODE_WS = $$(hg root 2>/dev/null || git rev-parse --show-toplevel)
->>>>>>> 02cca6bc
 
 all := TARGET = all
 install := TARGET = install
