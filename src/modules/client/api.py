--- conflicted
+++ resolved
@@ -5323,8 +5323,6 @@
                 # Successful; so save configuration.
                 self._img.save_config()
 
-<<<<<<< HEAD
-=======
                 self.__remove_unused_client_certificates()
 
         def __remove_unused_client_certificates(self):
@@ -5350,7 +5348,6 @@
                                 except:
                                         continue
 
->>>>>>> 047659a6
         def log_operation_end(self, error=None, result=None,
             release_notes=None):
                 """Marks the end of an operation to be recorded in image
