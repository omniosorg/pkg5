--- conflicted
+++ resolved
@@ -20,16 +20,12 @@
 # CDDL HEADER END
 #
 
-<<<<<<< HEAD
-# Copyright (c) 2007, 2012, Oracle and/or its affiliates. All rights reserved.
+# Copyright (c) 2007, 2013, Oracle and/or its affiliates. All rights reserved.
 # Copyright (c) 2012, OmniTI Computer Consulting, Inc. All rights reserved.
-=======
-# Copyright (c) 2007, 2013, Oracle and/or its affiliates. All rights reserved.
 
 """
 Misc utility functions used by the packaging system.
 """
->>>>>>> 8d102081
 
 import OpenSSL.crypto as osc
 import cStringIO
@@ -106,11 +102,7 @@
 
         # TBD: replace with a call to api.info() that can return a "release"
         # attribute of form YYYYMM against the SUNWsolnm package
-<<<<<<< HEAD
         return "http://omnios.omniti.com/ReleaseNotes"
-=======
-        return "http://wiki.openindiana.org/display/oi/oi_hipster"
->>>>>>> 8d102081
 
 def time_to_timestamp(t):
         """convert seconds since epoch to %Y%m%dT%H%M%SZ format"""
