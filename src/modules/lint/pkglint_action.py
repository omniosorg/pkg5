--- conflicted
+++ resolved
@@ -1479,11 +1479,7 @@
                             msgid="{0}{1}.4".format(self.name, pkglint_id))
                         return
 
-<<<<<<< HEAD
-                if not re.match("^[a-z]([a-zA-Z0-9._-])*$", username):
-=======
                 if len(username) > 32:
->>>>>>> 047659a6
                         engine.error(
                             _("Username {name} in {pkg} > 32 chars").format(
                             name=username,
